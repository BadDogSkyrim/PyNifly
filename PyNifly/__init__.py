"""NIF format export/import for Blender using Nifly"""

# Copyright © 2021, Bad Dog.


RUN_TESTS = True
TEST_BPY_ALL = False


bl_info = {
    "name": "NIF format",
    "description": "Nifly Import/Export for Skyrim, Skyrim SE, and Fallout 4 NIF files (*.nif)",
    "author": "Bad Dog",
    "blender": (3, 0, 0),
    "version": (5, 10, 0),  
    "location": "File > Import-Export",
    "support": "COMMUNITY",
    "category": "Import-Export"
}

import sys
import os
import os.path
import pathlib
import logging
from operator import or_
from functools import reduce
import traceback
import math
from mathutils import Matrix, Vector, Quaternion, geometry
# import quickhull
import re
import codecs
from typing import Collection

logging.basicConfig(encoding='utf-8', level=logging.DEBUG)
log = logging.getLogger("pynifly")
log.info(f"Loading pynifly version {bl_info['version'][0]}.{bl_info['version'][1]}.{bl_info['version'][2]}")

nifly_path = None
if 'PYNIFLY_DEV_ROOT' in os.environ:
    pynifly_dev_root = os.environ['PYNIFLY_DEV_ROOT']
    pynifly_dev_path = os.path.join(pynifly_dev_root, r"pynifly\pynifly")
    nifly_path = os.path.join(pynifly_dev_root, r"PyNifly\NiflyDLL\x64\Debug\NiflyDLL.dll")

if nifly_path and os.path.exists(nifly_path):
    log.debug(f"PyNifly dev path: {pynifly_dev_path}")
    if pynifly_dev_path not in sys.path:
        sys.path.insert(0, pynifly_dev_path)
    if RUN_TESTS:
        log.setLevel(logging.DEBUG)
    else:
        log.setLevel(logging.INFO)
else:
    # Load from install location
    py_addon_path = os.path.dirname(os.path.realpath(__file__))
    log.debug(f"PyNifly addon path: {py_addon_path}")
    if py_addon_path not in sys.path:
        sys.path.append(py_addon_path)
    nifly_path = os.path.join(py_addon_path, "NiflyDLL.dll")
    log.setLevel(logging.INFO)

log.info(f"Nifly DLL at {nifly_path}")
if not os.path.exists(nifly_path):
    log.error("ERROR: pynifly DLL not found")

from nifdefs import *
from niflytools import *
from pynifly import *
from trihandler import *
import pyniflywhereami

import bpy
import bpy_types
from bpy.props import (
        BoolProperty,
        FloatProperty,
        StringProperty,
        EnumProperty,
        )
from bpy_extras.io_utils import (
        ImportHelper,
        ExportHelper)
import bmesh

NO_PARTITION_GROUP = "*NO_PARTITIONS*"
MULTIPLE_PARTITION_GROUP = "*MULTIPLE_PARTITIONS*"
UNWEIGHTED_VERTEX_GROUP = "*UNWEIGHTED_VERTICES*"
ALPHA_MAP_NAME = "VERTEX_ALPHA"

GLOSS_SCALE = 100

COLLISION_COLOR = (0.559, 0.624, 1.0, 0.5)

BONE_LEN = 5
ROLL_ADJUST = 0 # -pi/2


class ImportFlags(IntFlag):
    CREATE_BONES = 1
    RENAME_BONES = 1 << 1
    ROTATE_MODEL = 1 << 2
    PRESERVE_HIERARCHY = 1 << 3
    WRITE_BODYTRI = 1 << 4


def MatrixLocRotScale(loc, rot, scale):
    try:
        return Matrix.LocRotScale(loc, rot, scale)
    except:
        pass

    tm = Matrix.Translation(loc)
    rm = Matrix()
    if issubclass(rot.__class__, Quaternion):
        rm = rot.to_matrix()
    else:
        rm = Matrix(rot)
    rm = rm.to_4x4()
    sm = Matrix(((scale[0],0,0,0),
                    (0,scale[1],0,0),
                    (0,0,scale[2],0),
                    (0,0,0,1)))
    m = tm @ rm @ sm
    return m

def transform_to_matrix(xf: TransformBuf) -> Matrix:
    """ Extends TransformBuf to get/give contents as a Blender Matrix """
    return MatrixLocRotScale(xf.translation[:], 
                             Matrix([xf.rotation[0][:],
                                     xf.rotation[1][:], 
                                     xf.rotation[2][:] ]), 
                             [xf.scale]*3)

setattr(TransformBuf, "as_matrix", transform_to_matrix)

def transform_from_matrix(buf: TransformBuf, m: Matrix):
    t, q, s, = m.decompose()
    buf.translation = t[:]
    r = q.to_matrix()
    buf.rotation = MATRIX3(r[0][:], r[1][:], r[2][:])
    buf.scale = max(s[:])

setattr(TransformBuf, "load_matrix", transform_from_matrix)

def make_transformbuf(cls, m: Matrix) -> TransformBuf:
    """ Return a new TransformBuf filled with the data in the matrix """
    buf = TransformBuf()
    buf.load_matrix(m)
    return buf

setattr(TransformBuf, "from_matrix", classmethod(make_transformbuf))


#GAME_BONE_Q = {"FO4": Quaternion((1, 0, 0), radians(-90)),
#               "SKYRIM": Quaternion((0, 0, 1), radians(-90)),
#               "SKYRIMSE": Quaternion((0, 0, 1), radians(-90))}

#GAME_BONE_VECTOR = {"FO4": Vector((5, 0, 0)),
#                    "SKYRIM": Vector((0, 0, 5)),
#                    "SKYRIMSE": Vector((0, 0, 5))}

#def bone_game_adjust(game: str, inverse=False) -> Vector:
#    if game in GAME_BONE_VECTOR:
#        return GAME_BONE_VECTOR[game].copy()
#    return GAME_BONE_VECTOR["SKYRIM"].copy()


bone_vectors = {'X': Vector((1,0,0)), 'Z': Vector((0,0,1))}
game_axes = {'FO4': 'X', 'FO76': 'X', 'SKYRIM': 'Z', 'SKYRIMSE': 'Z'}

def qtobone(boneq:Quaternion, axis:str):
    """ Taxes a rotation and axis and applies the rotation to a unit vector
    on that axis. Returns resulting vector and twist. """
    s, t = boneq.to_swing_twist(axis)
    v = bone_vectors[axis].copy()
    v.rotate(boneq)
    return v, t

def transform_to_bone(game:str, nodexf:Matrix):
    """ Turns a nif bone global transform into the equivalent Blender bone 
        nodexf = bone transform (4x4 Matrix)
        parentxf = bone transform of parent, if any
        game = game we are making the bone for
        returns: 
            vector = head location
            vector = tail location
            float = roll to apply to bone
    """
    bonehead, rot, s = nodexf.decompose()
    axis = game_axes[game]
    bonevec, roll = qtobone(rot, axis)
    return bonehead, bonehead + (bonevec * BONE_LEN), roll + ROLL_ADJUST 

#def bone_to_transform(game, bonehead:Vector, boneaxis:Vector, boneroll:float) -> Matrix:
#    ax = boneaxis.copy()
#    bonevec = bone_game_adjust(game)
#    q = bonevec.rotation_difference(boneaxis)
#    rollq = Quaternion(bonevec, boneroll)
#    q.rotate(rollq)
#    return MatrixLocRotScale(bonehead, q, (1,1,1))

def bonetoq(vec:Vector, roll:float, axis:str):
    """ Takes a vector, roll angle, and axis and returns a quaternion that
    rotates the unit vector on the axis to the input vector, with the roll."""
    bv = bone_vectors[axis].copy()
    q = bv.rotation_difference(vec)
    rollq = Quaternion(bv, roll - ROLL_ADJUST)
    return q @ rollq

def get_bone_global_xf(bone:bpy_types.Bone, game:str) -> Quaternion:
    """ Return the global transform represented by the bone. 
        TODO: Calculate based on the bone head, tail, and roll
    """
    if 'pynXform' in bone:
        # If stashed transform exists, use it for backwards compatibility
        rot = Quaternion(bone['pynXform'])
        loc = bone.head_local
        mx = MatrixLocRotScale(bone.head_local, rot, (1,1,1))
    else:
        vec = (bone.tail_local-bone.head_local)/BONE_LEN
        baxis, broll = bone.AxisRollFromMatrix(bone.matrix_local.to_3x3(), axis=vec)
        rot = bonetoq(vec, broll, game_axes[game])
        mx = MatrixLocRotScale(bone.head_local, rot, (1,1,1))

    return mx


def is_in_plane(plane, vert):
    """ Test whether vert is in the plane defined by the three vectors in plane """
    #find the plane's normal. p0, p1, and p2 are simply points on the plane (in world space)
 
    # Get vector normal to plane
    v1 = plane[0] - plane[1]
    v2 = plane[2] - plane[1]
    normal = v1.cross(v2)
    normal.normalize()

    # Get vector from vertex to a point on the plane
    t = vert - plane[0]
    t.normalize()

    # If the dot product is 0, point is on plane
    dp = normal.dot(t)

    return round(dp, 4) == 0.0

def append_if_new(theList, theVector, errorfactor):
    """ Append vector to list if not already present (to within errorfactor) """
    for a in theList:
        if VNearEqual(a, theVector, epsilon=errorfactor):
            return
    theList.append(theVector)


# ######################################################################## ###
#                                                                          ###
# -------------------------------- IMPORT -------------------------------- ###
#                                                                          ###
# ######################################################################## ###

# -----------------------------  SHADERS  -------------------------------

def get_image_node(node_input):
    """Walk the shader nodes backwards until a texture node is found.
        node_input = the shader node input to follow; may be null"""
    n = None
    if node_input and len(node_input.links) > 0: 
        n = node_input.links[0].from_node

    while n and type(n) != bpy.types.ShaderNodeTexImage:
        if 'Base Color' in n.inputs.keys() and n.inputs['Base Color'].is_linked:
            n = n.inputs['Base Color'].links[0].from_node
        elif 'Image' in n.inputs.keys() and n.inputs['Image'].is_linked:
            n = n.inputs['Image'].links[0].from_node
        elif 'Color' in n.inputs.keys() and n.inputs['Color'].is_linked:
            n = n.inputs['Color'].links[0].from_node
        elif 'R' in n.inputs.keys() and n.inputs['R'].is_linked:
            n = n.inputs['R'].links[0].from_node
    return n

def find_shader_node(nodelist, idname):
    return next((x for x in nodelist if x.bl_idname == idname), None)

def import_shader_attrs(material, shader, shape):
    attrs = shape.shader_attributes
    if not attrs: 
        return

    attrs.extract(material)

    try:
        material['BS_Shader_Block_Name'] = shape.shader_block_name
        material['BSLSP_Shader_Name'] = shape.shader_name
        shader.inputs['Emission'].default_value = (attrs.Emissive_Color_R, attrs.Emissive_Color_G, attrs.Emissive_Color_B, attrs.Emissive_Color_A)
        shader.inputs['Emission Strength'].default_value = attrs.Emissive_Mult

        if shape.shader_block_name == 'BSLightingShaderProperty':
            shader.inputs['Alpha'].default_value = attrs.Alpha
            shader.inputs['Metallic'].default_value = attrs.Glossiness/GLOSS_SCALE
        elif shape.shader_block_name == 'BSEffectShaderProperty':
            shader.inputs['Alpha'].default_value = attrs.Falloff_Start_Opacity

    except Exception as e:
        # Any errors, print the error but continue
        log.warning(str(e))

def import_shader_alpha(mat, shape):
    if shape.has_alpha_property:
        mat.alpha_threshold = shape.alpha_property.threshold
        if shape.alpha_property.flags & 1:
            mat.blend_method = 'BLEND'
            mat.alpha_threshold = shape.alpha_property.threshold/255
        else:
            mat.blend_method = 'CLIP'
            mat.alpha_threshold = shape.alpha_property.threshold/255
        mat['NiAlphaProperty_flags'] = shape.alpha_property.flags
        mat['NiAlphaProperty_threshold'] = shape.alpha_property.threshold
        return True
    else:
        return False

def obj_create_material(obj, shape):
    img_offset_x = -1200
    cvt_offset_x = -300
    inter1_offset_x = -900
    inter2_offset_x = -700
    inter3_offset_x = -500
    offset_y = -300
    yloc = 0

    nifpath = shape.file.filepath

    fulltextures = extend_filenames(nifpath, "meshes", shape.textures)
    convertedTextures = replace_extensions(fulltextures, "dds", "png")

    # Check if the user has converted textures to png
    missing = missing_files(convertedTextures)
    if len(missing) == 0:
        fulltextures = convertedTextures
    # If they haven't, then we'll search for their dds counterparts instead
    else:
        missing = missing_files(fulltextures)
        if len(missing) > 0:
            log.warning(f". . Some texture files not found: {missing}")

    log.debug(". . creating material")

    mat = bpy.data.materials.new(name=(obj.name + ".Mat"))

    # Stash texture strings for future export
    for i, t in enumerate(shape.textures):
        mat['BSShaderTextureSet_' + str(i)] = t

    mat.use_nodes = True
    nodes = mat.node_tree.nodes
    bdsf = nodes.get("Principled BSDF")

    import_shader_attrs(mat, bdsf, shape)
    has_alpha = import_shader_alpha(mat, shape)

    # --- Diffuse --

    txtnode = nodes.new("ShaderNodeTexImage")
    try:
        img = bpy.data.images.load(fulltextures[0], check_existing=True)
        img.colorspace_settings.name = "sRGB"
        txtnode.image = img
    except:
        pass
    txtnode.location = (bdsf.location[0] + img_offset_x, bdsf.location[1])
    
    mat.node_tree.links.new(txtnode.outputs['Color'], bdsf.inputs['Base Color'])
    if has_alpha:
        mat.node_tree.links.new(txtnode.outputs['Alpha'], bdsf.inputs['Alpha'])

    yloc = txtnode.location[1] + offset_y

    matlinks = mat.node_tree.links

    # --- Subsurface --- 

    if fulltextures[2] != "": 
        # Have a sk separate from a specular
        skimgnode = nodes.new("ShaderNodeTexImage")
        try:
            skimg = bpy.data.images.load(fulltextures[2], check_existing=True)
            if skimg != txtnode.image:
                skimg.colorspace_settings.name = "Non-Color"
            skimgnode.image = skimg
        except:
            pass
        skimgnode.location = (txtnode.location[0], yloc)
        matlinks.new(skimgnode.outputs['Color'], bdsf.inputs["Subsurface Color"])
        yloc = skimgnode.location[1] + offset_y
        
    # --- Specular --- 

    if fulltextures[7] != "":
        simgnode = nodes.new("ShaderNodeTexImage")
        try:
            simg = bpy.data.images.load(fulltextures[7], check_existing=True)
            simg.colorspace_settings.name = "Non-Color"
            simgnode.image = simg
        except:
            pass
        simgnode.location = (txtnode.location[0], yloc)

        if shape.file.game in ["FO4"]:
            # specular combines gloss and spec
            seprgb = nodes.new("ShaderNodeSeparateRGB")
            seprgb.location = (bdsf.location[0] + cvt_offset_x, yloc)
            matlinks.new(simgnode.outputs['Color'], seprgb.inputs['Image'])
            matlinks.new(seprgb.outputs['R'], bdsf.inputs['Specular'])
            matlinks.new(seprgb.outputs['G'], bdsf.inputs['Metallic'])
        else:
            matlinks.new(simgnode.outputs['Color'], bdsf.inputs['Specular'])
            # bdsf.inputs['Metallic'].default_value = 0
            
        yloc = simgnode.location[1] + offset_y

    # --- Normal Map --- 
    
    if fulltextures[1] != "":
        nmap = nodes.new("ShaderNodeNormalMap")
        if shape.shader_attributes and shape.shader_attributes.shaderflags1_test(ShaderFlags1.MODEL_SPACE_NORMALS):
            nmap.space = "OBJECT"
        else:
            nmap.space = "TANGENT"
        nmap.location = (bdsf.location[0] + cvt_offset_x, yloc)
        
        nimgnode = nodes.new("ShaderNodeTexImage")
        try:
            nimg = bpy.data.images.load(fulltextures[1], check_existing=True) 
            nimg.colorspace_settings.name = "Non-Color"
            nimgnode.image = nimg
        except:
            pass
        nimgnode.location = (txtnode.location[0], yloc)
        
        if shape.shader_attributes.shaderflags1_test(ShaderFlags1.MODEL_SPACE_NORMALS):
            # Need to swap green and blue channels for blender
            rgbsep = nodes.new("ShaderNodeSeparateRGB")
            rgbcomb = nodes.new("ShaderNodeCombineRGB")
            matlinks.new(rgbsep.outputs['R'], rgbcomb.inputs['R'])
            matlinks.new(rgbsep.outputs['G'], rgbcomb.inputs['B'])
            matlinks.new(rgbsep.outputs['B'], rgbcomb.inputs['G'])
            matlinks.new(rgbcomb.outputs['Image'], nmap.inputs['Color'])
            matlinks.new(nimgnode.outputs['Color'], rgbsep.inputs['Image'])
            rgbsep.location = (bdsf.location[0] + inter1_offset_x, yloc)
            rgbcomb.location = (bdsf.location[0] + inter2_offset_x, yloc)
        elif shape.file.game in ['FO4', 'FO76']:
            # Need to invert the green channel for blender
            rgbsep = nodes.new("ShaderNodeSeparateRGB")
            rgbcomb = nodes.new("ShaderNodeCombineRGB")
            colorinv = nodes.new("ShaderNodeInvert")
            matlinks.new(rgbsep.outputs['R'], rgbcomb.inputs['R'])
            matlinks.new(rgbsep.outputs['B'], rgbcomb.inputs['B'])
            matlinks.new(rgbsep.outputs['G'], colorinv.inputs['Color'])
            matlinks.new(colorinv.outputs['Color'], rgbcomb.inputs['G'])
            matlinks.new(rgbcomb.outputs['Image'], nmap.inputs['Color'])
            matlinks.new(nimgnode.outputs['Color'], rgbsep.inputs['Image'])
            rgbsep.location = (bdsf.location[0] + inter1_offset_x, yloc)
            rgbcomb.location = (bdsf.location[0] + inter3_offset_x, yloc)
            colorinv.location = (bdsf.location[0] + inter2_offset_x, yloc - rgbcomb.height * 0.9)
        else:
            matlinks.new(nimgnode.outputs['Color'], nmap.inputs['Color'])
            nmap.location = (bdsf.location[0] + inter2_offset_x, yloc)
                         
        matlinks.new(nmap.outputs['Normal'], bdsf.inputs['Normal'])

        if shape.file.game in ["SKYRIM", "SKYRIMSE"] and \
            shape.shader_attributes and \
            not shape.shader_attributes.shaderflags1_test(ShaderFlags1.MODEL_SPACE_NORMALS):
            # Specular is in the normal map alpha channel
            matlinks.new(nimgnode.outputs['Alpha'], bdsf.inputs['Specular'])
            
        
    obj.active_material = mat

def export_shader_attrs(obj, shader, shape):
    mat = obj.active_material

    if 'BSLSP_Shader_Name' in mat.keys() and len(mat['BSLSP_Shader_Name']) > 0:
        shape.shader_name = mat['BSLSP_Shader_Name']

    shape.shader_attributes.load(mat)

    shape.shader_attributes.Emissive_Color_R = shader.inputs['Emission'].default_value[0]
    shape.shader_attributes.Emissive_Color_G = shader.inputs['Emission'].default_value[1]
    shape.shader_attributes.Emissive_Color_B = shader.inputs['Emission'].default_value[2]
    shape.shader_attributes.Emissive_Color_A = shader.inputs['Emission'].default_value[3]
    shape.shader_attributes.Emissive_Mult = shader.inputs['Emission Strength'].default_value

    if shape.shader_block_name == "BSLightingShaderProperty":
        shape.shader_attributes.Alpha = shader.inputs['Alpha'].default_value
        shape.shader_attributes.Glossiness = shader.inputs['Metallic'].default_value * GLOSS_SCALE


def has_msn_shader(obj):
    val = False
    if obj.active_material:
        nodelist = obj.active_material.node_tree.nodes
        shader_node = find_shader_node(nodelist, 'ShaderNodeBsdfPrincipled')
        normal_input = shader_node.inputs['Normal']
        if normal_input and normal_input.is_linked:
            nmap_node = normal_input.links[0].from_node
            if nmap_node.bl_idname == 'ShaderNodeNormalMap' and nmap_node.space == "OBJECT":
                val = True
    return val


def read_object_texture(mat: bpy.types.Material, index: int):
    """Return the index'th texture in the saved texture custom properties"""
    n = 'BSShaderTextureSet_' + str(index)
    try:
        return mat[n]
    except:
        return None


def set_object_texture(shape: NiShape, mat: bpy.types.Material, i: int):
    t = read_object_texture(mat, i)
    if t:
        shape.set_texture(i, t)



# -----------------------------  MESH CREATION -------------------------------

def mesh_create_normals(the_mesh, normals):
    """ Create custom normals in Blender to match those on the object 
        normals = [(x, y, z)... ] 1:1 with mesh verts
        """
    if normals:
        # Make sure the normals are unit length
        # Magic incantation to set custom normals
        the_mesh.use_auto_smooth = True
        #the_mesh.normals_split_custom_set([(0, 0, 0) for l in the_mesh.loops])
        the_mesh.normals_split_custom_set([(0, 0, 0)] * len(the_mesh.loops))
        # the_mesh.calc_normals_split()
        
        #the_mesh.calc_normals_split()
        # loopnorms = [normals[l.vertex_index] for l in the_mesh.loops]
        # loopnorms = [(0,0,1) for l in the_mesh.loops]
        # the_mesh.normals_split_custom_set(loopnorms)
        the_mesh.normals_split_custom_set_from_vertices([Vector(v).normalized() for v in normals])
        # the_mesh.calc_normals_split()


def mesh_create_uv(the_mesh, uv_points):
    """ Create UV in Blender to match UVpoints from Nif
        uv_points = [(u, v)...] indexed by vertex index
        """
    new_uv = [(0,0)] * len(the_mesh.loops)
    for lp_idx, lp in enumerate(the_mesh.loops):
        vert_targeted = lp.vertex_index
        new_uv[lp_idx] = (uv_points[vert_targeted][0], 1-uv_points[vert_targeted][1])
    new_uvlayer = the_mesh.uv_layers.new(do_init=False)
    for i, this_uv in enumerate(new_uv):
        new_uvlayer.data[i].uv = this_uv

def mesh_create_bone_groups(the_shape, the_object, do_name_xlate):
    """ Create groups to capture bone weights """
    vg = the_object.vertex_groups
    for bone_name in the_shape.bone_names:
        if do_name_xlate:
            xlate_name = the_shape.file.blender_name(bone_name)
        else:
            xlate_name = bone_name
        new_vg = vg.new(name=xlate_name)
        for v, w in the_shape.bone_weights[bone_name]:
            new_vg.add((v,), w, 'ADD')
    

def mesh_create_partition_groups(the_shape, the_object):
    """ Create groups to capture partitions """
    mesh = the_object.data
    vg = the_object.vertex_groups
    partn_groups = []
    for p in the_shape.partitions:
        log.debug(f"..found partition {p.name}")
        new_vg = vg.new(name=p.name)
        partn_groups.append(new_vg)
        if type(p) == FO4Segment:
            for sseg in p.subsegments:
                log.debug(f"..found subsegment {sseg.name}")
                new_vg = vg.new(name=sseg.name)
                partn_groups.append(new_vg)
    for part_idx, face in zip(the_shape.partition_tris, mesh.polygons):
        if part_idx < len(partn_groups):
            this_vg = partn_groups[part_idx]
            for lp in face.loop_indices:
                this_loop = mesh.loops[lp]
                this_vg.add((this_loop.vertex_index,), 1.0, 'ADD')
    if len(the_shape.segment_file) > 0:
        log.debug(f"..Putting segment file '{the_shape.segment_file}' on '{the_object.name}'")
        the_object['FO4_SEGMENT_FILE'] = the_shape.segment_file


def import_colors(mesh, shape):
    log.debug(f"Have shaderflags1: {ShaderFlags1(shape.shader_attributes.Shader_Flags_1).fullname}")
    log.debug(f"Have shaderflags2: {ShaderFlags2(shape.shader_attributes.Shader_Flags_2).fullname}")
    try:
        if (shape.shader_attributes.Shader_Flags_2 & ShaderFlags2.VERTEX_COLORS) \
            and shape.colors and len(shape.colors) > 0:
            log.debug(f"..Importing vertex colors for {shape.name}")
            clayer = mesh.vertex_colors.new()
            alphlayer = None
            if shape.shader_attributes.Shader_Flags_1 & ShaderFlags1.VERTEX_ALPHA:
                alphlayer = mesh.vertex_colors.new()
                alphlayer.name = ALPHA_MAP_NAME
        
            colors = shape.colors
            for lp in mesh.loops:
                c = colors[lp.vertex_index]
                clayer.data[lp.index].color = (c[0], c[1], c[2], 1.0)
                if alphlayer:
                    alph = colors[lp.vertex_index][3]
                    alphlayer.data[lp.index].color = [alph, alph, alph, 1.0]
    except:
        log.error(f"ERROR: Could not read colors on shape {shape.name}")


def get_node_transform(the_node) -> Matrix:
    """ Returns location of the_node ready for blender as a transform """
    try:
        if the_node.has_skin_instance:
            # Global-to-skin transform is what offsets all the vertices together, e.g. so that
            # heads can be positioned at the origin. Put the reverse transform on the blender 
            # object so they can be worked on in their skinned position.
            # Use the one on the NiSkinData if it exists.
            xform = the_node.global_to_skin_data
            if xform is None:
                xform = the_node.global_to_skin
            xf = xform.as_matrix()
            xf.invert()
            return xf
    except:
        pass

    # Statics get transformed according to the shape's transform
    xf = the_node.transform # transform
    log.debug(f". . shape {the_node.name} transform: {xf}")
    return xf.as_matrix()


class NifImporter():
    """Does the work of importing a nif, independent of Blender's operator interface"""
    def __init__(self, 
                 filename: str, 
                 f: ImportFlags = ImportFlags.CREATE_BONES | ImportFlags.RENAME_BONES):
        self.filename = filename
        self.flags = f
        self.armature = None
        self.bones = set()
        self.objects_created = {} # Dictionary of objects created, indexed by node handle
        self.nif = NifFile(filename)
        self.loc = [0, 0, 0]   # location for new objects 

    def incr_loc(self):
        self.loc = list(map(sum, zip(self.loc, [0.5, 0.5, 0.5])))

    def next_loc(self):
        l = self.loc
        self.incr_loc()
        return l

    # -----------------------------  EXTRA DATA  -------------------------------

    def import_extra(self, f: NifFile):
        """ Import any extra data from the root, and create corresponding shapes 
            Returns a list of the new extradata objects
        """
        # extradata = []

        for s in f.string_data:
            bpy.ops.object.add(radius=1.0, type='EMPTY', location=self.next_loc())
            ed = bpy.context.object
            ed.name = "NiStringExtraData"
            ed.show_name = True
            ed['NiStringExtraData_Name'] = s[0]
            ed['NiStringExtraData_Value'] = s[1]
            # extradata.append(ed)
            self.objects_created[s[0] + s[1]] = ed

        for s in f.behavior_graph_data:
            bpy.ops.object.add(radius=1.0, type='EMPTY', location=self.next_loc())
            ed = bpy.context.object
            ed.name = "BSBehaviorGraphExtraData"
            ed.show_name = True
            ed['BSBehaviorGraphExtraData_Name'] = s[0]
            ed['BSBehaviorGraphExtraData_Value'] = s[1]
            ed['BSBehaviorGraphExtraData_CBS'] = s[2]
            # extradata.append(ed)
            self.objects_created[s[0] + s[1]] = ed

        for c in f.cloth_data: 
            bpy.ops.object.add(radius=1.0, type='EMPTY', location=self.next_loc())
            ed = bpy.context.object
            ed.name = "BSClothExtraData"
            ed.show_name = True
            ed['BSClothExtraData_Name'] = c[0]
            ed['BSClothExtraData_Value'] = codecs.encode(c[1], 'base64')
            # extradata.append(ed)
            self.objects_created[c[0]] = ed

        b = f.bsx_flags
        if b:
            bpy.ops.object.add(radius=1.0, type='EMPTY', location=self.next_loc())
            ed = bpy.context.object
            ed.name = "BSXFlags"
            ed.show_name = True
            ed['BSXFlags_Name'] = b[0]
            ed['BSXFlags_Value'] = BSXFlags(b[1]).fullname
            # extradata.append(ed)
            self.objects_created[b[0]] = ed

        invm = f.inventory_marker
        if invm:
            bpy.ops.object.add(radius=1.0, type='EMPTY', location=self.next_loc())
            ed = bpy.context.object
            ed.name = "BSInvMarker"
            ed.show_name = True
            ed['BSInvMarker_Name'] = invm[0]
            ed['BSInvMarker_RotX'] = invm[1]
            ed['BSInvMarker_RotY'] = invm[2]
            ed['BSInvMarker_RotZ'] = invm[3]
            ed['BSInvMarker_Zoom'] = invm[4]
            # extradata.append(ed)
            self.objects_created[invm[0]] = ed

        for fm in f.furniture_markers:
            bpy.ops.object.add(radius=1.0, type='EMPTY')
            obj = bpy.context.object
            obj.name = "BSFurnitureMarkerNode"
            obj.show_name = True
            obj.empty_display_type = 'SINGLE_ARROW'
            obj.location = fm.offset[:]
            obj.rotation_euler = (-pi/2, 0, fm.heading)
            obj.scale = (40,10,10)
            obj['AnimationType'] = FurnAnimationType.GetName(fm.animation_type)
            obj['EntryPoints'] = FurnEntryPoints(fm.entry_points).fullname

        #return extradata


    def import_shape_extra(self, obj, shape):
        """ Import any extra data from the shape if given or the root if not, and create 
        corresponding shapes """
        loc = list(obj.location)
        self.incr_loc()

        for s in shape.string_data:
            bpy.ops.object.add(radius=1.0, type='EMPTY', location=self.next_loc())
            ed = bpy.context.object
            ed.name = "NiStringExtraData"
            ed.show_name = True
            ed['NiStringExtraData_Name'] = s[0]
            ed['NiStringExtraData_Value'] = s[1]
            ed.parent = obj
            self.objects_created[str(shape._handle) + s[0]] = ed
            #extradata.append(ed)

        for s in shape.behavior_graph_data:
            bpy.ops.object.add(radius=1.0, type='EMPTY', location=self.next_loc())
            ed = bpy.context.object
            ed.name = "BSBehaviorGraphExtraData"
            ed.show_name = True
            ed['BSBehaviorGraphExtraData_Name'] = s[0]
            ed['BSBehaviorGraphExtraData_Value'] = s[1]
            ed.parent = obj
            self.objects_created[str(shape._handle) + s[0]] = ed
            #extradata.append(ed)

        #return extradata


    def import_node_parents(self, node):
        """ Import the chain of parents of the given node all the way up to the root """
        nif = node.file
        # Get list of parents of the given node from the list, bottom-up. 
        parents = []
        n = node.parent
        while n:
            parents.insert(0, n)
            n = n.parent

        # Create the parents top-down
        obj = None
        p = None
        for ch in parents[1:]: # [0] is the root node
            if ch._handle not in self.objects_created:
                bpy.ops.object.add(radius=1.0, type='EMPTY')
                obj = bpy.context.object
                obj.name = ch.name
                obj["pynBlock_Name"] = ch.blockname
                obj.matrix_local = ch.transform.as_matrix()
                obj.parent = p
                p = obj
                self.objects_created[ch._handle] = obj
                log.debug(f". . Created node {ch.name}")

                if ch.collision_object:
                    self.import_collision_obj(ch.collision_object, obj)
            else:
                obj = self.objects_created[ch._handle]

        return obj

    def import_shape(self, the_shape: NiShape):
        """ Import the shape to a Blender object, translating bone names if requested
            self.objects_created = Set to a list of objects created. Might be more than one
            because of extra data nodes.
        """
        log.debug(f". Importing shape {the_shape.name}")
        v = the_shape.verts
        t = the_shape.tris

        new_mesh = bpy.data.meshes.new(the_shape.name)
        new_mesh.from_pydata(v, [], t)
        new_mesh.update(calc_edges=True, calc_edges_loose=True)
        new_object = bpy.data.objects.new(the_shape.name, new_mesh)
        self.objects_created[the_shape._handle] = new_object
    
        import_colors(new_mesh, the_shape)

        log.info(f". . import flags: {self.flags}")
        parent = self.import_node_parents(the_shape)
        new_object.matrix_world = get_node_transform(the_shape)
        if parent:
            new_object.parent = parent

        if self.flags & ImportFlags.ROTATE_MODEL:
            log.info(f". . Rotating model to match blender")
            r = new_object.rotation_euler[:]
            new_object.rotation_euler = (r[0], r[1], r[2]+pi)
            new_object["PYNIFLY_IS_ROTATED"] = True

        mesh_create_uv(new_object.data, the_shape.uvs)
        mesh_create_bone_groups(the_shape, new_object, self.flags & ImportFlags.RENAME_BONES)
        mesh_create_partition_groups(the_shape, new_object)
        for f in new_mesh.polygons:
            f.use_smooth = True

        #new_mesh.validate(verbose=True)

        if the_shape.normals:
            mesh_create_normals(new_object.data, the_shape.normals)

        obj_create_material(new_object, the_shape)
        
        # Root block type goes on the shape object because there isn't another good place
        # to put it.
        f = the_shape.file
        root = f.nodes[f.rootName]
        if root.blockname != "NiNode":
            new_object["pynRootNode_BlockType"] = root.blockname
        new_object["pynRootNode_Name"] = root.name
        new_object["pynRootNode_Flags"] = RootFlags(root.flags).fullname

        if the_shape.collision_object:
            self.import_collision_obj(the_shape.collision_object, new_object)

        self.import_shape_extra(new_object, the_shape)

        new_object['PYN_GAME'] = self.nif.game
        new_object['PYN_PRESERVE_HIERARCHY'] = ((self.flags & ImportFlags.PRESERVE_HIERARCHY) != 0)


    def add_bone_to_arma(self, name, nifname):
        """ Add bone to armature. Bone may come from nif or reference skeleton.
            name = name to use for the bone in blender 
            nifname = name the bone has in the nif
            returns new bone
        """
        armdata = self.armature.data

        if name in armdata.edit_bones:
            return None
    
        # use the transform in the file if there is one; otherwise get the 
        # transform from the reference skeleton
        xf = self.nif.get_node_xform_to_global(nifname) 
        # log.debug(f"Found bone transform {name} ({nifname}) = {xf}")
        bone_xform = xf.as_matrix()

        bone = armdata.edit_bones.new(name)
        h, t, r = transform_to_bone(self.nif.game, bone_xform)

        bone.head = h
        bone.tail = t
        bone.roll = r
        bone['PYN_TRANSFORM'] = bone_xform.to_quaternion()[:] # stash rotation for later

        return bone


    def connect_armature(self):
        """ Connect up the bones in an armature to make a full skeleton.
            Use parent/child relationships in the nif if present, from the skel otherwise.
            Uses flags
                CREATE_BONES - add bones from skeleton as needed
                RENAME_BONES - rename bones to conform with blender conventions
            Returns list of bone nodes with collisions found along the way
            """
        arm_data = self.armature.data
        bones_to_parent = [b.name for b in arm_data.edit_bones]
        collisions = set()

        i = 0
        while i < len(bones_to_parent): # list will grow while iterating
            bonename = bones_to_parent[i]
            arma_bone = arm_data.edit_bones[bonename]

            if arma_bone.parent is None:
                parentname = None
                parentnifname = None
                skelbone = None
                
                # look for a parent in the nif
                nifname = self.nif.nif_name(bonename)
                if nifname in self.nif.nodes:
                    thisnode = self.nif.nodes[nifname]
                    if thisnode.collision_object:
                        collisions.add(thisnode)

                    niparent = thisnode.parent
                    if niparent and niparent._handle != self.nif.root:
                        try:
                            parentnifname = niparent.nif_name
                        except:
                            parentnifname = niparent.name
                        if self.flags & ImportFlags.RENAME_BONES:
                            parentname = niparent.blender_name
                        else:
                            parentname = parentnifname

                if parentname is None and (self.flags & ImportFlags.CREATE_BONES):
                    # No parent in the nif. If it's a known bone, get parent from skeleton
                    if self.flags & ImportFlags.RENAME_BONES:
                        if arma_bone.name in self.nif.dict.byBlender:
                            p = self.nif.dict.byBlender[bonename].parent
                            if p:
                                parentname = p.blender
                                parentnifname = p.nif
                    else:
                        if arma_bone.name in self.nif.dict.byNif:
                            p = self.nif.dict.byNif[bonename].parent
                            if p:
                                parentname = p.nif
                                parentnifname = p.nif
            
                # if we got a parent from somewhere, hook it up
                if parentname:
                    if parentname not in arm_data.edit_bones:
                        # Add parent bones and put on our list so we can get its parent
                        new_parent = self.add_bone_to_arma(parentname, parentnifname)
                        bones_to_parent.append(parentname)  
                        arma_bone.parent = new_parent
                    else:
                        arma_bone.parent = arm_data.edit_bones[parentname]
            i += 1

        return collisions
        

    def make_armature(self,
                      the_coll: bpy_types.Collection, 
                      bone_names: set):
        """ Make a Blender armature from the given info. If the current active object is an
                armature, bones will be added to it instead of creating a new one.
            Inputs:
                the_coll = Collection to put the armature in. 
                bone_names = bones to include in the armature. Additional bones will be added from
                    the reference skeleton as needed to connect every bone to the skeleton root.
                self.armature = existing armature to add the new bones to. May be None.
            Returns: 
                self.armature = new armature, set as active object
            """
        if self.armature is None:
            log.debug(f"..Creating new armature for the import")
            arm_data = bpy.data.armatures.new(self.nif.rootName)
            self.armature = bpy.data.objects.new(self.nif.rootName, arm_data)
            the_coll.objects.link(self.armature)
        else:
            self.armature = self.armature

        bpy.ops.object.select_all(action='DESELECT')
        self.armature.select_set(True)
        bpy.context.view_layer.objects.active = self.armature
        bpy.ops.object.mode_set(mode='OBJECT', toggle=False)
        bpy.ops.object.mode_set(mode='EDIT', toggle=False)
    
        for bone_game_name in bone_names:
            if self.flags & ImportFlags.RENAME_BONES:
                name = self.nif.blender_name(bone_game_name)
            else:
                name = bone_game_name

            xf = self.nif.get_node_xform_to_global("NPC Spine1")
            # log.debug(f"make_armature ({name}): Spine1 translation is {xf.translation[:]}")

            self.add_bone_to_arma(name, bone_game_name)
        
        # Hook the armature bones up to a skeleton
        collisions = self.connect_armature()

        bpy.ops.object.mode_set(mode='OBJECT', toggle=False)

        for bonenode in collisions:
            self.import_collision_obj(bonenode.collision_object, self.armature, bonenode)


    def import_bhkConvexTransformShape(self, cs:CollisionShape, cb:bpy_types.Object):
        bpy.ops.object.add(radius=1.0, type='EMPTY')
        cshape = bpy.context.object
        cshape['bhkMaterial'] = SkyrimHavokMaterial(cs.properties.bhkMaterial).name
        cshape['bhkRadius'] = cs.properties.bhkRadius
        xf = Matrix(cs.transform)
        xf.translation = xf.translation * HAVOC_SCALE_FACTOR
        cshape.matrix_local = xf

        self.import_collision_shape(cs.child, cshape)

        return cshape


    def import_bhkListShape(self, cs:CollisionShape, cb:bpy_types.Object):
        """ Import collision list. cs=collision node in nif. cb=collision body in Blender """
        bpy.ops.object.add(radius=1.0, type='EMPTY')
        cshape = bpy.context.object
        cshape.show_name = True
        cshape['bhkMaterial'] = SkyrimHavokMaterial(cs.properties.bhkMaterial).name

        for child in cs.children:
            self.import_collision_shape(child, cshape)

        return cshape

    def import_bhkBoxShape(self, cs:CollisionShape, cb:bpy_types.Object):
        m = bpy.data.meshes.new(cs.blockname)
        prop = cs.properties
        dx = prop.bhkDimensions[0] * HAVOC_SCALE_FACTOR
        dy = prop.bhkDimensions[1] * HAVOC_SCALE_FACTOR
        dz = prop.bhkDimensions[2] * HAVOC_SCALE_FACTOR
        v = [ [-dx, dy, dz],    
              [-dx, -dy, dz],   
              [-dx, -dy, -dz],  
              [-dx, dy, -dz],
              [dx, dy, dz],
              [dx, -dy, dz],
              [dx, -dy, -dz],
              [dx, dy, -dz] ]
        #log.debug(f"Creating shape with vertices: {v}")
        m.from_pydata(v, [], 
                      [ (0, 1, 2, 3), 
                        (4, 5, 6, 7),
                        (0, 1, 5, 4),
                        (2, 3, 7, 6),
                        (0, 4, 7, 3), 
                        (5, 1, 2, 6)])
        obj = bpy.data.objects.new(cs.blockname, m)
        obj.matrix_world = cb.matrix_world
        bpy.context.view_layer.active_layer_collection.collection.objects.link(obj)
        # bpy.context.scene.collection.objects.link(obj)
        obj['bhkMaterial'] = SkyrimHavokMaterial(prop.bhkMaterial).name
        obj['bhkRadius'] = prop.bhkRadius
        # self.objects_created.append(obj)
        return obj
        
    def import_bhkCapsuleShape(self, cs:CollisionShape, cb:bpy_types.Object):
        prop = cs.properties
        p1 = Vector(prop.point1)
        p2 = Vector(prop.point2)
        vaxis = p2 - p1
        log.debug(f"Creating capsule shape between {p1} and {p2}")
        shapelen = vaxis.length * HAVOC_SCALE_FACTOR
        shaperad = prop.radius1 * HAVOC_SCALE_FACTOR

        bpy.ops.mesh.primitive_cylinder_add(radius=shaperad, depth=shapelen)
        obj = bpy.context.object

        q = Quaternion((1,0,0), -pi/2)
        objtrans, objrot, objscale = obj.matrix_world.decompose()
        objrot.rotate(q)
        objtrans = Vector(( (((p2.x - p1.x)/2) + p1.x) * HAVOC_SCALE_FACTOR,
                            (((p2.y - p1.y)/2) + p1.y) * HAVOC_SCALE_FACTOR,
                            (((p2.z - p1.z)/2) + p1.z) * HAVOC_SCALE_FACTOR,
                            ))
        
        obj.matrix_world = MatrixLocRotScale(objtrans, objrot, objscale)

        for p in obj.data.polygons:
            p.use_smooth = True
        obj.data.update()
        
        # bpy.context.view_layer.active_layer_collection.collection.objects.link(obj)
        obj['bhkMaterial'] = SkyrimHavokMaterial(prop.bhkMaterial).name
        obj['bhkRadius'] = prop.bhkRadius
        return obj
        

    def show_collision_normals(self, cs:CollisionShape, cso):
        #norms = [Vector(n)*HAVOC_SCALE_FACTOR for n in cs.normals]
        bpy.ops.object.select_all(action='DESELECT')
        for n in cs.normals:
            bpy.ops.object.add(radius=1.0, type='EMPTY')
            obj = bpy.context.object
            obj.empty_display_type = 'SINGLE_ARROW'
            obj.empty_display_size = n[3] * -HAVOC_SCALE_FACTOR
            v = Vector(n)
            v.normalize()
            q = Vector((0,0,1)).rotation_difference(v)
            obj.rotation_mode = 'QUATERNION'
            obj.rotation_quaternion = q
            obj.parent = cso
            #bpy.context.view_layer.active_layer_collection.collection.objects.link(obj)
            

    def import_bhkConvexVerticesShape(self, 
                                      collisionnode:CollisionShape,
                                      collisionbody:bpy_types.Object):
        """ Import a bhkConvexVerticesShape object.
            collisionnode = the bhkConvexVerticesShape node in the nif
            collisionbody = parent collision body object in Blender """
        prop = collisionnode.properties
        #transl = Vector((0,0,0))
        #if collisionbody['Collision_Block_Name'] != "bhkRigidBodyT":
        #    transl = collisionbody.location * -1

        sourceverts = [Vector(v[0:3])*HAVOC_SCALE_FACTOR for v in collisionnode.vertices]

        m = bpy.data.meshes.new(collisionnode.blockname)
        bm = bmesh.new()
        m.from_pydata(sourceverts, [], [])
        bm.from_mesh(m)

        bmesh.ops.convex_hull(bm, input=bm.verts)
        bm.to_mesh(m)

        obj = bpy.data.objects.new(collisionnode.blockname, m)
        bpy.context.view_layer.active_layer_collection.collection.objects.link(obj)
        
        obj['bhkMaterial'] = SkyrimHavokMaterial(prop.bhkMaterial).name
        obj['bhkRadius'] = prop.bhkRadius
        # self.objects_created.append(obj)

        log.info(f"1. Imported bhkConvexVerticesShape {obj.name} matrix: \n{obj.matrix_world}")
        if log.getEffectiveLevel() == logging.DEBUG:
            self.show_collision_normals(collisionnode, obj)
        obj.rotation_mode = "QUATERNION"
        q = collisionbody.rotation_quaternion.copy()
        q.invert()
        obj.rotation_quaternion = q
        log.info(f"2. Imported bhkConvexVerticesShape {obj.name} matrix: \n{obj.matrix_world}")
        return obj


    def import_collision_shape(self, cs:CollisionShape, cb:bpy_types.Object):
        sh = None
        log.debug(f"Found collision shape {cs.blockname}")
        if cs.blockname == "bhkBoxShape":
            sh = self.import_bhkBoxShape(cs, cb)
        elif cs.blockname == "bhkConvexVerticesShape":
            sh = self.import_bhkConvexVerticesShape(cs, cb)
        elif cs.blockname == "bhkListShape":
            sh = self.import_bhkListShape(cs, cb)
        elif cs.blockname == "bhkConvexTransformShape":
            sh = self.import_bhkConvexTransformShape(cs, cb)
        elif cs.blockname == "bhkCapsuleShape":
            sh = self.import_bhkCapsuleShape(cs, cb)
        else:
            log.warning(f"Found unimplemented collision shape: {cs.blockname}")
            self.warnings.add('WARNING')
        
        if sh:
            sh.name = cs.blockname
            sh.parent = cb
            sh.color = COLLISION_COLOR


    collision_body_ignore = ['rotation', 'translation', 'guard', 'unusedByte1', 
                             'unusedInts1_0', 'unusedInts1_1', 'unusedInts1_2',
                             'unusedBytes2_0', 'unusedBytes2_1', 'unusedBytes2_2']

    def import_collision_body(self, cb:CollisionBody, c:bpy_types.Object):
        bpy.ops.object.add(radius=1.0, type='EMPTY')
        cbody = bpy.context.object
        cbody.parent = c
        cbody.name = cb.blockname
        cbody.show_name = True
        self.incr_loc

        p = cb.properties
        p.extract(cbody, ignore=self.collision_body_ignore)

        # The rotation in the nif is a quaternion with the angle in the 4th position, in radians
        log.debug(f"Found collision body with properties:\n{p}")
        if cb.blockname == "bhkRigidBodyT":
            cbody.rotation_mode = 'QUATERNION'
            log.debug(f"Rotating collision body around quaternion {(p.rotation[3], p.rotation[0], p.rotation[1], p.rotation[2])}")
            cbody.rotation_quaternion = (p.rotation[3], p.rotation[0], p.rotation[1], p.rotation[2], )
            cbody.location = Vector(p.translation[0:3]) * HAVOC_SCALE_FACTOR

        cs = cb.shape
        if cs:
            self.import_collision_shape(cs, cbody)

        #log.debug(f"Loaded collision body {cbody.name} with properties {list(cbody.keys())}")


    def import_collision_obj(self, c:CollisionObject, parentObj=None, bone=None):
        """ Import collision object. Parent is target of collision. 
            If target is a bone, parent is armature and "bone" is bone name.
            """
        bpy.ops.object.mode_set(mode='OBJECT', toggle=True)
        if c.blockname == "bhkCollisionObject":
            bpy.ops.object.add(radius=1.0, type='EMPTY')
            col = bpy.context.object
            col.name = c.blockname
            col.show_name = True
            col['pynCollisionFlags'] = bhkCOFlags(c.flags).fullname

            if parentObj:
                col.parent = parentObj
                if parentObj.type == "ARMATURE":
                    col.matrix_world = get_node_transform(bone)
                    col['pynCollisionTarget'] = bone.name

            cb = c.body
            if cb:
                self.import_collision_body(cb, col)

    def import_collisions(self):
        """ Import top-level collision, if any """
        r = self.nif.rootNode
        if r.collision_object:
            self.import_collision_obj(r.collision_object, None)

    def execute(self):
        """Perform the import operation as previously defined"""
        NifFile.clear_log()

        new_collection = bpy.data.collections.new(os.path.basename(self.filename))
        bpy.context.scene.collection.children.link(new_collection)
        bpy.context.view_layer.active_layer_collection \
             = bpy.context.view_layer.layer_collection.children[new_collection.name]
    
        log.info(f"Importing {self.nif.game} file {self.nif.filepath}")
        if bpy.context.object and bpy.context.object.type == "ARMATURE":
            self.armature = bpy.context.object
            log.info(f"..Current object is an armature, parenting shapes to {self.armature.name}")

        # Import shapes
        for s in self.nif.shapes:
            for n in s.bone_names: 
                #log.debug(f"....adding bone {n} for {s.name}")
                self.bones.add(n) 
            if self.nif.game in ['FO4', 'FO76'] and fo4FaceDict.matches(self.bones) > 10:
                self.nif.dict = fo4FaceDict

            self.import_shape(s)

        log.debug(f"Objects created on this import: {self.objects_created}")
        for obj in self.objects_created.values():
            if not obj.name in new_collection.objects and obj.type == 'MESH':
                log.debug(f"...Adding object {obj.name} to collection {new_collection.name}")
                new_collection.objects.link(obj)

        # Import armature
        if len(self.bones) > 0 or len(self.nif.shapes) == 0:
            if len(self.nif.shapes) == 0:
                log.debug(f"....No shapes in nif, importing bones as skeleton")
                self.bones = set(self.nif.nodes.keys())
            else:
                log.debug(f"....Found self.bones, creating armature")
            self.make_armature(new_collection, self.bones)

            if self.armature:
                self.armature['PYN_RENAME_BONES'] = ((self.flags & ImportFlags.RENAME_BONES) != 0)
        
            if len(self.objects_created) > 0:
                bpy.ops.object.select_all(action='DESELECT')
                bpy.context.view_layer.objects.active = self.armature
                for o in self.objects_created.values(): 
                    if o.type == 'MESH': 
                        o.select_set(True)
                bpy.ops.object.parent_set(type='ARMATURE_NAME', xmirror=False, keep_transform=False)
            else:
                self.armature.select_set(True)
    
        # Import nif-level extra data
        objs = self.import_extra(self.nif)
        
        # Import top-level collisions
        self.import_collisions()

        active_set = False
        for o in self.objects_created.values(): 
            if not active_set:
                bpy.context.view_layer.objects.active = o
                active_set = True
            o.select_set(True)


    @classmethod
    def do_import(cls, 
                  filename: str, 
                  flags: ImportFlags = ImportFlags.CREATE_BONES | ImportFlags.RENAME_BONES):
        imp = NifImporter(filename, flags)
        imp.execute()
        return imp


class ImportNIF(bpy.types.Operator, ImportHelper):
    """Load a NIF File"""
    bl_idname = "import_scene.nifly"
    bl_label = "Import NIF (Nifly)"
    bl_options = {'PRESET', 'UNDO'}

    filename_ext = ".nif"
    filter_glob: StringProperty(
        default="*.nif",
        options={'HIDDEN'},
    )

    create_bones: bpy.props.BoolProperty(
        name="Create Bones",
        description="Create vanilla bones as needed to make skeleton complete.",
        default=True)

    rename_bones: bpy.props.BoolProperty(
        name="Rename Bones",
        description="Rename bones to conform to Blender's left/right conventions.",
        default=True)


    def execute(self, context):
        log.info("\n\n====================================\nNIFLY IMPORT V%d.%d.%d" % bl_info['version'])
        status = {'FINISHED'}

        flags = ImportFlags(0)
        if self.create_bones:
            flags |= ImportFlags.CREATE_BONES
        if self.rename_bones:
            flags |= ImportFlags.RENAME_BONES
        #if self.rotate_model:
        #    flags |= ImportFlags.ROTATE_MODEL

        try:
            NifFile.Load(nifly_path)

            bpy.ops.object.select_all(action='DESELECT')

            NifImporter.do_import(self.filepath, flags)
        
            for area in bpy.context.screen.areas:
                if area.type == 'VIEW_3D':
                    ctx = bpy.context.copy()
                    ctx['area'] = area
                    ctx['region'] = area.regions[-1]
                    bpy.ops.view3d.view_selected(ctx)

        except:
            log.exception("Import of nif failed")
            self.report({"ERROR"}, "Import of nif failed, see console window for details")
            status = {'CANCELLED'}
                
        return status


# ### ---------------------------- TRI Files -------------------------------- ###

def create_shape_keys(obj, tri: TriFile):
    """Adds the shape keys in tri to obj 
        """
    mesh = obj.data
    if mesh.shape_keys is None:
        log.debug(f"Adding first shape key to {obj.name}")
        newsk = obj.shape_key_add()
        mesh.shape_keys.use_relative=True
        newsk.name = "Basis"
        mesh.update()

    base_verts = tri.vertices

    dict = None
    if obj.parent and obj.parent.type == 'ARMATURE':
        g = best_game_fit(obj.parent.data.bones)
        if g != "":
            dict = gameSkeletons[g]

    for game_morph_name, morph_verts in sorted(tri.morphs.items()):
        if dict and game_morph_name in dict.morph_dic_blender:
            morph_name = dict.morph_dic_blender[game_morph_name]
        else:
            morph_name = game_morph_name
        if morph_name not in mesh.shape_keys.key_blocks:
            newsk = obj.shape_key_add()
            newsk.name = morph_name

            obj.active_shape_key_index = len(mesh.shape_keys.key_blocks) - 1
            #This is a pointer, not a copy
            mesh_key_verts = mesh.shape_keys.key_blocks[obj.active_shape_key_index].data
            # We may be applying the morphs to a different shape than the one stored in 
            # the tri file. But the morphs in the tri file are absolute locations, as are 
            # shape key locations. So we need to calculate the offset in the tri and apply that 
            # to our shape keys.
            for key_vert, morph_vert, base_vert in zip(mesh_key_verts, morph_verts, base_verts):
                key_vert.co[0] += morph_vert[0] - base_vert[0]
                key_vert.co[1] += morph_vert[1] - base_vert[1]
                key_vert.co[2] += morph_vert[2] - base_vert[2]
        
            mesh.update()

def create_trip_shape_keys(obj, trip:TripFile):
    """Adds the shape keys in trip to obj 
        """
    mesh = obj.data
    verts = mesh.vertices

    if mesh.shape_keys is None or "Basis" not in mesh.shape_keys.key_blocks:
        newsk = obj.shape_key_add()
        newsk.name = "Basis"

    offsetmorphs = trip.shapes[obj.name]
    for morph_name, morph_verts in sorted(offsetmorphs.items()):
        newsk = obj.shape_key_add()
        newsk.name = ">" + morph_name

        obj.active_shape_key_index = len(mesh.shape_keys.key_blocks) - 1
        #This is a pointer, not a copy
        mesh_key_verts = mesh.shape_keys.key_blocks[obj.active_shape_key_index].data
        for vert_index, offsets in morph_verts:
            for i in range(3):
                mesh_key_verts[vert_index].co[i] = verts[vert_index].co[i] + offsets[i]
        
        mesh.update()


def import_trip(filepath, target_objs):
    """ Import a BS Tri file. 
        These TRI files do not have full shape data so they have to be matched to one of the 
        objects in target_objs.
        return = True if the file is a BS Tri file
        """
    result = set()
    trip = TripFile.from_file(filepath)
    if trip.is_valid:
        for shapename, offsetmorphs in trip.shapes.items():
            matchlist = [o for o in target_objs if o.name == shapename]
            if len(matchlist) == 0:
                log.warning(f"BS Tri file shape does not match any selected object: {shapename}")
                result.add('WARNING')
            else:
                create_trip_shape_keys(matchlist[0], trip)
    else:
        result.add('WRONGTYPE')

    return result


def import_tri(filepath, cobj):
    """ Import the tris from filepath into cobj
        If cobj is None, create a new object
        """
    tri = TriFile.from_file(filepath)
    if not type(tri) == TriFile:
        log.error(f"Error reading tri file")
        return None

    new_object = None

    if cobj:
        log.debug(f"Importing with selected object {cobj.name}, type {cobj.type}")
        if cobj.type == "MESH":
            log.debug(f"Selected mesh vertex match: {cobj.name} {len(cobj.data.vertices)} =? {len(tri.vertices)}")

    # Check whether selected object should receive shape keys
    if cobj and cobj.type == "MESH" and len(cobj.data.vertices) == len(tri.vertices):
        new_object = cobj
        new_mesh = new_object.data
        log.info(f"Verts match, loading tri into existing shape {new_object.name}")

    if new_object is None:
        new_mesh = bpy.data.meshes.new(os.path.basename(filepath))
        new_mesh.from_pydata(tri.vertices, [], tri.faces)
        new_object = bpy.data.objects.new(new_mesh.name, new_mesh)

        for f in new_mesh.polygons:
            f.use_smooth = True

        new_mesh.update(calc_edges=True, calc_edges_loose=True)
        new_mesh.validate(verbose=True)

        if tri.import_uv:
            mesh_create_uv(new_mesh, tri.uv_pos)
   
        new_collection = bpy.data.collections.new(os.path.basename(os.path.basename(filepath) + ".Coll"))
        bpy.context.scene.collection.children.link(new_collection)
        new_collection.objects.link(new_object)
        bpy.context.view_layer.objects.active = new_object
        new_object.select_set(True)

    create_shape_keys(new_object, tri)

    return new_object


class ImportTRI(bpy.types.Operator, ImportHelper):
    """Load a TRI File"""
    bl_idname = "import_scene.niflytri"
    bl_label = "Import TRI (Nifly)"
    bl_options = {'PRESET', 'UNDO'}

    filename_ext = ".tri"
    filter_glob: StringProperty(
        default="*.tri",
        options={'HIDDEN'},
    )

    def execute(self, context):
        log.info("NIFLY IMPORT V%d.%d.%d" % bl_info['version'])
        status = {'FINISHED'}

        try:
            
            v = import_trip(self.filepath, context.selected_objects)
            if 'WRONGTYPE' in v:
                import_tri(self.filepath, bpy.context.object)
            status.union(v)
        
            for area in bpy.context.screen.areas:
                if area.type == 'VIEW_3D':
                    ctx = bpy.context.copy()
                    ctx['area'] = area
                    ctx['region'] = area.regions[-1]
                    bpy.ops.view3d.view_selected(ctx)

            if 'WARNING' in status:
                self.report({"ERROR"}, "Import completed with warnings, see console for details")

        except:
            log.exception("Import of tri failed")
            self.report({"ERROR"}, "Import of tri failed, see console window for details")
            status = {'CANCELLED'}
                
        return status.intersection({'FINISHED', 'CANCELLED'})

# ### ---------------------------- EXPORT -------------------------------- ###

def clean_filename(fn):
    return "".join(c for c in fn.strip() if (c.isalnum() or c in "._- "))

def select_all_faces(mesh):
    """ Make sure all mesh elements are visible and all faces are selected """
    bpy.ops.object.mode_set(mode = 'OBJECT') # Have to be in object mode

    for v in mesh.vertices:
        v.hide = False
    for e in mesh.edges:
        e.hide = False
    for p in mesh.polygons:
        p.hide = False
        p.select = True


def check_partitions(vi1, vi2, vi3, weights):
    """ Chcek whether the = 3 verts (specified by index) all have the same partitions 
        weights = [dict[group-name: weight], ...] vertex weights, 1:1 with verts
       """
    p1 = set([k for k in weights[vi1].keys() if is_partition(k)])
    p2 = set([k for k in weights[vi2].keys() if is_partition(k)])
    p3 = set([k for k in weights[vi3].keys() if is_partition(k)])
    log.debug(f"Checking tri: {p1}, {p2}, {p3}")
    return len(p1.intersection(p2, p3)) > 0


def trim_to_four(weights, arma):
    """ Trim to the 4 heaviest weights in the armature
        weights = [(group_name: weight), ...] """
    if arma:
        #log.debug(f"Trimming to 4 on armature {arma.name}")
        lst = filter(lambda p: p[0] in arma.data.bones, weights)
        #log.debug(f"Arma weights: {lst}")
        notlst = filter(lambda p: p[0] not in arma.data.bones, weights)
        sd = sorted(lst, reverse=True, key=lambda item: item[1])[0:4]
        #log.debug(f"Arma weights sorted: {sd}")
        sd.extend(notlst)
        #if len(sd) != len(weights):
        #    log.info(f"Trimmed weights to {sd}")
        return dict(sd)
    else:
        return dict(weights)


def has_uniform_scale(obj):
    """ Determine whether an object has uniform scale """
    return NearEqual(obj.scale[0], obj.scale[1]) and NearEqual(obj.scale[1], obj.scale[2])

def extract_vert_info(obj, mesh, arma, target_key=''):
    """Returns 3 lists of equal length with one entry each for each vertex
        verts = [(x, y, z)... ] - base or as modified by target-key if provided
        weights = [{group-name: weight}... ] - 1:1 with verts list
        dict = {shape-key: [verts...], ...} - verts list for each shape which is valid for export.
            XXX>if "target_key" is specified this will be empty
            shape key is the blender name
        """
    weights = []
    morphdict = {}
    msk = mesh.shape_keys

    sf = Vector((1,1,1))
    if not has_uniform_scale(obj):
        # Apply non-uniform scale to verts directly
        sf = obj.scale

    if target_key != '' and msk and target_key in msk.key_blocks.keys():
        log.debug(f"....exporting shape {target_key} only")
        verts = [(v.co * sf)[:] for v in msk.key_blocks[target_key].data]
    else:
        verts = [(v.co * sf)[:] for v in mesh.vertices]

    for i, v in enumerate(mesh.vertices):
        vert_weights = []
        for vg in v.groups:
            try:
                vert_weights.append([obj.vertex_groups[vg.group].name, vg.weight])
            except:
                log.error(f"ERROR: Vertex #{v.index} references invalid group #{vg.group}")
        
        weights.append(trim_to_four(vert_weights, arma))
    
    if msk: # and target_key == '' 
        for sk in msk.key_blocks:
            morphdict[sk.name] = [(v.co * sf)[:] for v in sk.data]

    #log.debug(f"....Vertex 18 at {[round(v,2) for v in verts[18]]}")
    return verts, weights, morphdict


def tag_unweighted(obj, bones):
    """ Find and return verts that are not weighted to any of the given bones 
        result = (v_index, ...) list of indices into the vertex list
    """
    log.debug(f"..Checking for unweighted verts on {obj.name}")
    unweighted_verts = []
    for v in obj.data.vertices:
        maxweight = 0.0
        if len(v.groups) > 0:
            maxweight = max([g.weight for g in v.groups])
        if maxweight < 0.0001:
            unweighted_verts.append(v.index)
    log.debug(f"..Unweighted vert count: {len(unweighted_verts)}")
    return unweighted_verts


def create_group_from_verts(obj, name, verts):
    """ Create a vertex group from the list of vertex indices.
    Use the existing group if any """
    if name in obj.vertex_groups.keys():
        g = obj.vertex_groups[name]
    else:
        g = obj.vertex_groups.new(name=name)
    g.add(verts, 1.0, 'ADD')


def is_facebones(arma):
    #return (fo4FaceDict.matches(set(list(arma.data.bones.keys()))) > 20)
    return  len([x for x in arma.data.bones.keys() if x.startswith('skin_bone_')]) > 5


def best_game_fit(bonelist):
    """ Find the game that best matches the skeleton """
    boneset = set([b.name for b in bonelist])
    maxmatch = 0
    matchgame = ""
    #print(f"Checking bonelist {[b.name for b in bonelist]}")
    for g, s in gameSkeletons.items():
        n = s.matches(boneset)
        if n > maxmatch:
            maxmatch = n
            matchgame = g
    n = fo4FaceDict.matches(boneset)
    if n > maxmatch:
        matchgame = "FO4"
    return matchgame


def expected_game(nif, bonelist):
    """ Check whether the nif's game is the best match for the given bonelist """
    matchgame = best_game_fit(bonelist)
    return matchgame == "" or matchgame == nif.game or \
        (matchgame in ['SKYRIM', 'SKYRIMSE'] and nif.game in ['SKYRIM', 'SKYRIMSE'])


def is_partition(name):
    """ Check whether <name> is a valid partition or segment name """
    if SkyPartition.name_match(name) >= 0:
        return True

    if FO4Segment.name_match(name) >= 0:
        return True

    parent_name, subseg_id, material = FO4Subsegment.name_match(name)
    if parent_name:
        return True

    return False


def partitions_from_vert_groups(obj):
    """ Return dictionary of Partition objects for all vertex groups that match the partition 
        name pattern. These are all partition objects including subsegments.
    """
    val = {}
    if obj.vertex_groups:
        vg_sorted = sorted([g.name for g in obj.vertex_groups])
        for nm in vg_sorted:
            vg = obj.vertex_groups[nm]
            skyid = SkyPartition.name_match(vg.name)
            if skyid >= 0:
                val[vg.name] = SkyPartition(part_id=skyid, flags=0, name=vg.name)
            else:
                segid = FO4Segment.name_match(vg.name)
                if segid >= 0:
                    #log.debug(f"Found FO4Segment '{vg.name}'")
                    val[vg.name] = FO4Segment(part_id=len(val), index=segid, name=vg.name)
                else:
                    # Check if this is a subsegment. All segs sort before their subsegs, 
                    # so it will already have been created if it exists separately
                    parent_name, subseg_id, material = FO4Subsegment.name_match(vg.name)
                    if parent_name:
                        if not parent_name in val:
                            # Create parent segments if not there
                            log.debug(f"Subseg {vg.name} needs parent {parent_name}; existing parents are {val.keys()}")
                            val[parent_name] = FO4Segment(len(val), 0, parent_name)
                        p = val[parent_name]
                        #log.debug(f"Found FO4Subsegment '{vg.name}' child of '{parent_name}'")
                        val[vg.name] = FO4Subsegment(len(val), subseg_id, material, p, name=vg.name)
    
    return val


def all_vertex_groups(weightdict):
    """ Return the set of group names that have non-zero weights """
    val = set()
    for g, w in weightdict.items():
        if w > 0.0001:
            val.add(g)
    return val


def get_effective_colormaps(mesh):
    """ Return the colormaps we want to use
        Returns colormap, alphamap
        Either may be null
        """
    if not mesh.vertex_colors:
        return None, None

    vc = mesh.vertex_colors
    am = None
    cm = vc.active.data

    if vc.active.name == ALPHA_MAP_NAME:
        cm = None
        if vc.items()[0][0] == ALPHA_MAP_NAME and len(vc) > 1:
            cm = vc.items()[1][1]
        else:
            cm = vc.items()[0][1]

    if ALPHA_MAP_NAME in vc.keys():
        am = vc[ALPHA_MAP_NAME].data

    return cm, am

def get_loop_color(mesh, loopindex, cm, am):
    """ Return the color of the vertex-in-loop at given loop index using
        cm = color map to use
        am = alpha map to use """
    ### This routine crashes on the TEST_COLLISION_MULTI test. One of the leeks
    ### causes a crash on the color table. 
    log.debug(f"Calling get_loop_color with {mesh}, {loopindex}, {cm}:{len(cm)}, {am}:{len(am)}")
    log.debug(f"Test color: {cm[5].color[:]}")
    vc = mesh.vertex_colors
    alpha = 1.0
    color = (1.0, 1.0, 1.0)
    if cm:
        log.debug( f"Loop index less than color length {loopindex} < {len(cm)}")
        color = cm[loopindex].color
    if am:
        log.debug(f"Loop index less than alpha length {loopindex} < {len(am)}")
        acolor = am[loopindex].color
        alpha = (acolor[0] + acolor[1] + acolor[2])/3

    return (color[0], color[1], color[2], alpha)
    

def mesh_from_key(editmesh, verts, target_key):
    faces = []
    for p in editmesh.polygons:
        faces.append([editmesh.loops[lpi].vertex_index for lpi in p.loop_indices])
    log.debug(f"....Remaking mesh with shape {target_key}: {len(verts)} verts, {len(faces)} faces")
    newverts = [v.co[:] for v in editmesh.shape_keys.key_blocks[target_key].data]
    newmesh = bpy.data.meshes.new(editmesh.name)
    newmesh.from_pydata(newverts, [], faces)
    return newmesh


def get_common_shapes(obj_list):
    """ Return the shape keys found in any of the given objects """
    res = None
    log.debug(f"Checking shape keys on {obj_list}")
    for obj in obj_list:
        o_shapes = set()
        if obj.data.shape_keys:
            o_shapes = set(obj.data.shape_keys.key_blocks.keys())
        if res:
            res = res.union(o_shapes)
        else:
            res = o_shapes
    if res:
        res = list(res)
    return res


def get_with_uscore(str_list):
    return list(filter((lambda x: x[0] == '_'), str_list))


class NifExporter:
    """ Object that handles the export process 
    """
    def __init__(self, filepath, game, export_flags=ImportFlags.RENAME_BONES):
        self.filepath = filepath
        self.game = game
        self.nif = None
        self.trip = None
        self.warnings = set()
        self.armature = None
        self.facebones = None
        self.flags = export_flags
        self.active_obj = None

        # Objects that are to be written out
        self.objects = set()
        self.bg_data = set()
        self.str_data = set()
        self.cloth_data = set()
        self.grouping_nodes = set()
        self.bsx_flag = None
        self.inv_marker = None
        self.furniture_markers = set()
        self.collisions = set()
        self.trippath = ''
        
        # Shape keys that start with underscore trigger a separate file export
        # for each shape key
        self.file_keys = []  
        self.objs_unweighted = set()
        self.objs_scale = set()
        self.objs_mult_part = set()
        self.objs_no_part = set()
        self.arma_game = []
        self.bodytri_written = False

        # Dictionary of objects written to nif. {Blender object name: NiNode}
        self.objs_written = {}

        self.message_log = []
        #self.rotate_model = rotate


    def export_shape_data(self, obj, shape):
        """ Export a shape's extra data """
        edlist = []
        strlist = []
        for ch in obj.children:
             if 'NiStringExtraData_Name' in ch:
                strlist.append( (ch['NiStringExtraData_Name'], ch['NiStringExtraData_Value']) )
                self.objs_written[ch.name] = shape
             if 'BSBehaviorGraphExtraData_Name' in ch:
                edlist.append( (ch['BSBehaviorGraphExtraData_Name'], 
                               ch['BSBehaviorGraphExtraData_Value']) )
                self.objs_written[ch.name] = shape
        #ed = [ (x['NiStringExtraData_Name'], x['NiStringExtraData_Value']) for x in \
        #        obj.children if 'NiStringExtraData_Name' in x.keys()]
        if len(strlist) > 0:
            shape.string_data = strlist
    
        #ed = [ (x['BSBehaviorGraphExtraData_Name'], x['BSBehaviorGraphExtraData_Value']) \
        #        for x in obj.children if 'BSBehaviorGraphExtraData_Name' in x.keys()]
        if len(edlist) > 0:
            shape.behavior_graph_data = edlist


    def add_object(self, obj):
        """ Adds the given object to the objects to export """
        if obj.type == 'ARMATURE':
            facebones_obj = (self.game in ['FO4', 'FO76']) and (is_facebones(obj))
            if facebones_obj and self.facebones is None:
                self.facebones = obj
            if (not facebones_obj) and (self.armature is None):
                self.armature = obj 

        elif obj.type == 'MESH':
            par = obj.parent
            par2 = None
            if par:
                par2 = par.parent
            if not ( obj.name.startswith('bhk') and par and par.name.startswith('bhk') and par2 and par2.name.startswith('bhkCollisionObject') ):
                self.objects.add(obj)
                if obj.parent and obj.parent.type == 'ARMATURE':
                    self.add_object(obj.parent)
                self.file_keys = get_with_uscore(get_common_shapes(self.objects))

        elif obj.type == 'EMPTY':
            if 'BSBehaviorGraphExtraData_Name' in obj.keys():
                self.bg_data.add(obj)

            elif 'NiStringExtraData_Name' in obj.keys():
                self.str_data.add(obj)

            elif 'BSClothExtraData_Name' in obj.keys():
                self.cloth_data.add(obj)

            elif 'BSXFlags_Name' in obj.keys():
                self.bsx_flag = obj

            elif 'BSInvMarker_Name' in obj.keys():
                self.inv_marker = obj

            elif obj.name.startswith("BSFurnitureMarkerNode"):
                self.furniture_markers.add(obj)

            elif obj.name.startswith("bhkCollisionObject"):
                self.collisions.add(obj)

            else:
                self.grouping_nodes.add(obj)
                for c in obj.children:
                    self.add_object(c)


    def set_objects(self, objects):
        """ Set the objects to export from the given list of objects 
        """
        for x in objects:
            self.add_object(x)


    def from_context(self, context):
        """ Set the objects to export from the given context 
        """
        self.set_objects(context.selected_objects)


    # --------- DO THE EXPORT ---------

    def export_tris(self, obj, verts, tris, uvs, morphdict):
        """ Export a tri file to go along with the given nif file, if there are shape keys 
            and it's not a faceBones nif.
            dict = {shape-key: [verts...], ...} - verts list for each shape which is valid for export.
        """
        result = {'FINISHED'}

        log.debug(f"export_tris called with {morphdict.keys()}")

        if obj.data.shape_keys is None or len(morphdict) == 0:
            return result

        fpath = os.path.split(self.nif.filepath)
        fname = os.path.splitext(fpath[1])

        if fname[0].endswith('_faceBones'):
            return result

        fname_tri = os.path.join(fpath[0], fname[0] + ".tri")
        fname_chargen = os.path.join(fpath[0], fname[0] + "_chargen.tri")

        # Don't export anything that starts with an underscore or asterisk
        objkeys = obj.data.shape_keys.key_blocks.keys()
        export_keys = set(filter((lambda n: n[0] not in ('_', '*') and n != 'Basis'), objkeys))
        expression_morphs = self.nif.dict.expression_filter(export_keys)
        trip_morphs = set(filter((lambda n: n[0] == '>'), objkeys))
        # Leftovers are chargen candidates
        leftover_morphs = export_keys.difference(expression_morphs).difference(trip_morphs)
        chargen_morphs = self.nif.dict.chargen_filter(leftover_morphs)

        if len(expression_morphs) > 0 and len(trip_morphs) > 0:
            log.warning(f"Found both expression morphs and BS tri morphs in shape {obj.name}. May be an error.")
            result = {'WARNING'}

        if len(expression_morphs) > 0:
            log.debug(f"....Exporting expressions {expression_morphs}")
            tri = TriFile()
            tri.vertices = verts
            tri.faces = tris
            tri.uv_pos = uvs
            tri.face_uvs = tris # (because 1:1 with verts)
            for m in expression_morphs:
                if m in self.nif.dict.morph_dic_game:
                    triname = self.nif.dict.morph_dic_game[m]
                else:
                    triname = m
                if m in morphdict:
                    tri.morphs[triname] = morphdict[m]
    
            log.info(f"Generating tri file '{fname_tri}'")
            tri.write(fname_tri) # Only expression morphs to write at this point

        if len(chargen_morphs) > 0:
            log.debug(f"....Exporting chargen morphs {chargen_morphs}")
            tri = TriFile()
            tri.vertices = verts
            tri.faces = tris
            tri.uv_pos = uvs
            tri.face_uvs = tris # (because 1:1 with verts)
            for m in chargen_morphs:
                if m in morphdict:
                    tri.morphs[m] = morphdict[m]
    
            log.info(f"Generating tri file '{fname_chargen}'")
            tri.write(fname_chargen, chargen_morphs)

        if len(trip_morphs) > 0:
            log.info(f"Generating Bodyslide tri morphs for '{obj.name}': {morphdict.keys()}")
            expdict = {}
            for k, v in morphdict.items():
                if k[0] == '>':
                    n = k[1:]
                    expdict[n] = v
            self.trip.set_morphs(obj.name, expdict, verts)
            
        return result


    def export_extra_data(self):
        """ Export any top-level extra data represented as Blender objects. 
            Sets self.bodytri_done if one of the extra data nodes represents a bodytri
        """
        sdlist = []
        for st in self.str_data:
            if st['NiStringExtraData_Name'] != 'BODYTRI' or self.game not in ['FO4', 'FO76']:
                # FO4 bodytris go at the top level
                sdlist.append( (st['NiStringExtraData_Name'], st['NiStringExtraData_Value']) )
                self.objs_written[st.name] = self.nif
                self.bodytri_written |= (st['NiStringExtraData_Name'] == 'BODYTRI')

        if len(sdlist) > 0:
            self.nif.string_data = sdlist
        
        bglist = []
        for bg in self.bg_data: 
            bglist.append( (bg['BSBehaviorGraphExtraData_Name'], 
                            bg['BSBehaviorGraphExtraData_Value'], 
                            bg['BSBehaviorGraphExtraData_CBS']) )
            self.objs_written[bg.name] = self.nif

        if len(bglist) > 0:
            self.nif.behavior_graph_data = bglist 

        cdlist = []
        for cd in self.cloth_data:
            cdlist.append( (cd['BSClothExtraData_Name'], 
                            codecs.decode(cd['BSClothExtraData_Value'], "base64")) )
            self.objs_written[cd.name] = self.nif

        if len(cdlist) > 0:
            self.nif.cloth_data = cdlist 

        if self.bsx_flag:
            log.debug(f"Exporting BSXFlags node")
            self.nif.bsx_flags = [self.bsx_flag['BSXFlags_Name'],
                                  BSXFlags.parse(self.bsx_flag['BSXFlags_Value'])]
            self.objs_written[self.bsx_flag.name] = self.nif

        if self.inv_marker:
            log.debug(f"Exporting BSInvMarker node")
            self.nif.inventory_marker = [self.inv_marker['BSInvMarker_Name'], 
                                         self.inv_marker['BSInvMarker_RotX'], 
                                         self.inv_marker['BSInvMarker_RotY'], 
                                         self.inv_marker['BSInvMarker_RotZ'], 
                                         self.inv_marker['BSInvMarker_Zoom']]
            self.objs_written[self.inv_marker.name] = self.nif

        fmklist = []
        for fm in self.furniture_markers:
            buf = FurnitureMarkerBuf()
            buf.offset = fm.location[:]
            buf.heading = fm.rotation_euler.z
            buf.animation_type = FurnAnimationType.GetValue(fm['AnimationType'])
            buf.entry_points = FurnEntryPoints.parse(fm['EntryPoints'])
            fmklist.append(buf)
        
        if len(fmklist) > 0:
            self.nif.furniture_markers = fmklist


    def export_bhkCapsuleShape(self, s, xform):
        """ Export capsule shape. 
            Returns (shape, coordinates)
            shape = collision shape in the nif object
            coordinates = center of the shape in Blender world coordinates) """ 
        cshape = None
        center = Vector()

        # Capsule covers the extent of the shape
        props = bhkCapsuleShapeProps(s)
        xf = s.matrix_local
        xfv = [xf @ v.co for v in s.data.vertices]

        maxx = max([v[0] for v in xfv])
        maxy = max([v.y for v in xfv])
        maxz = max([v[2] for v in xfv])
        minx = min([v[0] for v in xfv])
        miny = min([v[1] for v in xfv])
        minz = min([v[2] for v in xfv])
        halfspanx = (maxx - minx)/2
        halfspany = (maxy - miny)/2
        halfspanz = (maxz - minz)/2
        center = s.matrix_world @ Vector([minx + halfspanx, miny + halfspany, minz + halfspanz])
                
        props.bhkRadius = halfspanx / HAVOC_SCALE_FACTOR
        props.radius1 = halfspanx / HAVOC_SCALE_FACTOR
        props.radius2 = halfspanx / HAVOC_SCALE_FACTOR

        props.point1[0] = (minx+halfspanx) / HAVOC_SCALE_FACTOR
        props.point1[1] = maxy / HAVOC_SCALE_FACTOR
        props.point1[2] = (minz+halfspanz) / HAVOC_SCALE_FACTOR
        props.point2[0] = (minx+halfspanx) / HAVOC_SCALE_FACTOR
        props.point2[1] = miny / HAVOC_SCALE_FACTOR
        props.point2[2] = (minz+halfspanz) / HAVOC_SCALE_FACTOR
        cshape = self.nif.add_coll_shape("bhkCapsuleShape", props)
        log.debug(f"Created capsule collision shape at {props.point1[:]}, {props.point2[:]}, radius {props.bhkRadius}")

        return cshape, center


    def export_bhkBoxShape(self, s, xform):
        """ Export box shape. 
            Returns (shape, coordinates)
            shape = collision shape in the nif object
            coordinates = center of the shape in Blender world coordinates) """ 
        cshape = None
        center = Vector()
        try:
            # Box covers the extent of the shape, whatever it is
            p = bhkBoxShapeProps(s)
            # TODO: Take the cruft out when we're sure it's correct
            # xf = xform # s.matrix_world
            # xfv = [xf @ v.co for v in s.data.vertices]
            xfv = [v.co for v in s.data.vertices]
            maxx = max([v[0] for v in xfv])
            maxy = max([v[1] for v in xfv])
            maxz = max([v[2] for v in xfv])
            minx = min([v[0] for v in xfv])
            miny = min([v[1] for v in xfv])
            minz = min([v[2] for v in xfv])
            halfspanx = (maxx - minx)/2
            halfspany = (maxy - miny)/2
            halfspanz = (maxz - minz)/2
            center = s.matrix_world @ Vector([minx + halfspanx, miny + halfspany, minz + halfspanz])
                
            p.bhkDimensions[0] = halfspanx / HAVOC_SCALE_FACTOR
            p.bhkDimensions[1] = halfspany / HAVOC_SCALE_FACTOR
            p.bhkDimensions[2] = halfspanz / HAVOC_SCALE_FACTOR
            if 'radius' not in s.keys():
                p.bhkRadius = max(halfspanx, halfspany, halfspanz) / HAVOC_SCALE_FACTOR
            cshape = self.nif.add_coll_shape("bhkBoxShape", p)
            log.debug(f"Created collision shape with dimensions {p.bhkDimensions[:]}")
        except:
            log.exception(f"Cannot create collision shape from {s.name}")
            self.warnings.add('WARNING')

        return cshape, center
        

    def export_bhkConvexVerticesShape(self, s, xform):
        # Assume the verts are exactly the convex shape
        effectiveXF = xform @ s.matrix_local

        p = bhkConvexVerticesShapeProps(s)
        bm = bmesh.new()
        bm.from_mesh(s.data)
        bmesh.ops.convex_hull(bm, input=bm.verts, use_existing_faces=True)

        verts1 = [effectiveXF @ v.co for v in bm.verts]
        # verts1 = [xform @ v.co for v in s.data.vertices]
        verts = [v / HAVOC_SCALE_FACTOR for v in verts1]

        # Need a normal for each face
        norms = []
        for face in s.data.polygons:
            # Length needs to be distance from origin to face along this normal
            facevert = s.data.vertices[face.vertices[0]].co
            vintersect = geometry.distance_point_to_plane(
                Vector((0,0,0)), facevert, face.normal)
            n = Vector((face.normal[0], face.normal[1], face.normal[2], 
                        vintersect/HAVOC_SCALE_FACTOR))
            log.debug(f"Writing convex normal {n}")
            append_if_new(norms, n, 0.1)
        
            cshape = self.nif.add_coll_shape("bhkConvexVerticesShape", p, verts, norms)

        return cshape, Vector()


    def export_bhkConvexTransformShape(self, s, xform):
        childxf = xform @ s.matrix_local
        childnode, childcenter = self.export_collision_shape(s.children, childxf)

        if not childnode:
            return None, None

        props = bhkConvexTransformShapeProps(s)
        havocxf = s.matrix_world.copy()
        havocxf.translation = havocxf.translation / HAVOC_SCALE_FACTOR
        cshape = self.nif.add_coll_shape("bhkConvexTransformShape", 
                                         props, transform=havocxf)
        cshape.child = childnode
        return cshape, xform.translation


    def export_bhkListShape(self, s, xform):
        props = bhkListShapeProps(s)
        cshape = self.nif.add_coll_shape("bhkListShape", props)

        xf = s.matrix_local @ xform
        for ch in s.children: 
            if ch.name.startswith("bhk"):
                shapenode, nodetransl = self.export_collision_shape([ch], xf)
                if shapenode:
                    cshape.add_child(shapenode)

        return cshape, s.matrix_local.translation


    def export_collision_shape(self, shape_list, xform=Matrix()):
        """ Takes a list of shapes, but only exports the first one """
        for cs in shape_list:
            if cs.name.startswith("bhkBoxShape"):
                return self.export_bhkBoxShape(cs, xform)
            elif cs.name.startswith("bhkConvexVerticesShape"):
                return self.export_bhkConvexVerticesShape(cs, xform)
            elif cs.name.startswith("bhkListShape"):
                return self.export_bhkListShape(cs, xform)
            elif cs.name.startswith("bhkCapsuleShape"):
                return self.export_bhkCapsuleShape(cs, xform)
            elif cs.name.startswith("bhkConvexTransformShape"):
                return self.export_bhkConvexTransformShape(cs, xform)
        return None, None

    def get_collision_target(self, collisionobj) -> Matrix:
        """ Return the world transform matrix for the collision target. If the target
        is the root node return None. """
        mx = None
        targ = collisionobj.parent
        if targ == None:
            mx = collisionobj.matrix_world.copy()
            log.exception(f"No target, using collision object: {collisionobj.name}")
            return mx

        if targ.type == 'ARMATURE':
            targname = collisionobj['pynCollisionTarget']
            log.debug(f"Finding target bone: {targname}")
            targbone = targ.data.bones[targname]
            mx = self.get_bone_xform(targbone)

            log.debug(f"Found collision target bone {targbone} loc {mx.translation}")
            log.debug(f"Found collision target bone {targbone} rot {mx.to_euler()}")

            return mx

        mx = targ.matrix_world.copy()
        log.debug(f"Using parent object: {targ.name}")
        return mx


    def export_collision_body(self, body_list, coll):
        """ Export the collision body elements. coll is the parent collision object """
        body = None
        for b in body_list:
            blockname = 'bhkRigidBody'
            if b.name.startswith('bhkRigidBodyT'):
                blockname = 'bhkRigidBodyT'

            targxf = self.get_collision_target(coll)

            xform = Matrix()
            if blockname == 'bhkRigidBody':
                # Get verts in world coords 
                xform = b.matrix_world.copy()
                # xform.invert()
                # Apply the transform from target
                targxfi = targxf.copy()
                targxfi.invert()
                xform = targxfi @ xform

            cshape, ctr = self.export_collision_shape(b.children, xform)
            log.debug(f"Collision Center: {ctr}")

            if cshape:
                # Coll body can be anywhere. What matters is the location of the collision 
                # shape relative to the collision target--that gets stored on the 
                # collision body
                props = bhkRigidBodyProps(b)
                
                # If there's no target, root is the target. We don't support transforms 
                # on root yet.
                targloc, targq, targscale = targxf.decompose()
            
                targq.invert()
                props.rotation[0] = targq.x
                props.rotation[1] = targq.y
                props.rotation[2] = targq.z
                props.rotation[3] = targq.w
                log.debug(f"Target rotation: {targq.w}, {targq.x}, {targq.y}, {targq.z}")

                rv = ctr - targloc
                log.debug(f"Target to center: {rv}")
                if blockname == 'bhkRigidBodyT':
                    rv.rotate(targq)
                log.debug(f"Target to center rotated: {rv}")
                # rv = bodq.invert().rotate(rv)

                props.translation[0] = (rv.x) / HAVOC_SCALE_FACTOR
                props.translation[1] = (rv.y) / HAVOC_SCALE_FACTOR
                props.translation[2] = (rv.z) / HAVOC_SCALE_FACTOR
                props.translation[3] = 0
                log.debug(f"In havoc units: {rv / HAVOC_SCALE_FACTOR}")

                log.debug(f"Writing collision body with translation: {props.translation[:]} and rotation {props.rotation[:]}")

                body = self.nif.add_rigid_body(blockname, props, cshape)
        return body

    def export_collisions(self, objlist):
        """ Export all the collisions in objlist. (Should be only one.) Apply the skin first so bones are available. """
        log.debug("Writing collisions")
        if self.armature:
            log.debug(". . Applying skin")
            self.nif.apply_skin()

        for coll in objlist:
            body = self.export_collision_body(coll.children, coll)
            if body:
                if coll.name not in self.objs_written:
                    targnode = None
                    p = coll.parent
                    if p == None:
                        targnode = self.nif.rootNode
                    elif p.type == "ARMATURE":
                        targname = coll['pynCollisionTarget']
                        targnode = self.nif.nodes[targname]
                    else:
                        log.debug(f"Exporting collision {coll.name}, exported objects are {self.objs_written.keys()}")
                        if p.name not in self.objs_written:
                            targnode = self.export_shape_parents(coll)
                        else:
                            targnode = self.objs_written[p.name]

                    log.debug(f"Writing collision object {coll.name} under {targnode}")
                    self.nif.add_collision(targnode, targnode, body, 
                            bhkCOFlags.parse(coll['pynCollisionFlags']).value)
                    self.objs_written[coll.name] = targnode


    def get_loop_partitions(self, face, loops, weights):
        vi1 = loops[face.loop_start].vertex_index
        p = set([k for k in weights[vi1].keys() if is_partition(k)])
        for i in range(face.loop_start+1, face.loop_start+face.loop_total):
            vi = loops[i].vertex_index
            p = p.intersection(set([k for k in weights[vi].keys() if is_partition(k)]))
    
        if len(p) != 1:
            face_verts = [lp.vertex_index for lp in loops[face.loop_start:face.loop_start+face.loop_total]]
            if len(p) == 0:
                log.warning(f'Face {face.index} has no partitions')
                self.warnings.add('NO_PARTITION')
                self.objs_no_part.add(self.active_obj)
                create_group_from_verts(self.active_obj, NO_PARTITION_GROUP, face_verts)
                return 0
            elif len(p) > 1:
                log.warning(f'Face {face.index} has too many partitions: {p}')
                self.warnings.add('MANY_PARITITON')
                self.objs_mult_part.add(self.active_obj)
                create_group_from_verts(self.active_obj, MULTIPLE_PARTITION_GROUP, face_verts)

        return p.pop()


    def extract_face_info(self, mesh, uvlayer, loopcolors, weights, obj_partitions, use_loop_normals=False):
        """ Extract triangularized face info from the mesh. 
            Return 
            loops = [vert-index, ...] list of vert indices in loops. Triangularized, 
                so these are to be read in triples.
            uvs = [(u,v), ...] list of uv coordinates 1:1 with loops
            norms = [(x,y,z), ...] list of normal vectors 1:1 with loops
                --Normal vectors come from the loops, because they reflect whether the edges
                are sharp or the object has flat shading
            colors = [(r,g,b,a), ...] 1:1 with loops
            partition_map = [n, ...] list of partition IDs, 1:1 with tris 

        """
        loops = []
        uvs = []
        orig_uvs = []
        norms = []
        colors = []
        partition_map = []

        # Calculating normals messes up the passed-in UV, so get the data out of it first
        for f in mesh.polygons:
            for i in f.loop_indices:
                orig_uvs.append(uvlayer[i].uv[:])
                #log.debug(f"....Adding uv index {uvlayer[i].uv[:]}")

        # CANNOT figure out how to get the loop normals correctly.  They seem to follow the
        # face normals even on smooth shading.  (TEST_NORMAL_SEAM tests for this.) So use the
        # vertex normal except when there are custom split normals.
        bpy.ops.object.mode_set(mode='OBJECT') #required to get accurate normals
        mesh.calc_normals()
        mesh.calc_normals_split()

        def write_loop_vert(loopseg):
            """ Write one vert, given as a MeshLoop 
            """
            loops.append(loopseg.vertex_index)
            uvs.append(orig_uvs[loopseg.index])
            #if colormap or alphamap:
            #    colors.append(get_loop_color(mesh, loopseg.index, colormap, alphamap))
            if loopcolors:
                colors.append(loopcolors[loopseg.index])
            if use_loop_normals:
                norms.append(loopseg.normal[:])
            else:
                norms.append(mesh.vertices[loopseg.vertex_index].normal[:])

        # Write out the loops as triangles, and partitions to match
        for f in mesh.polygons:
            if f.loop_total < 3:
                log.warning(f"Degenerate polygons on {mesh.name}: 0={l0}, 1={l1}")
            else:
                if obj_partitions and len(obj_partitions) > 0:
                    loop_partition = self.get_loop_partitions(f, mesh.loops, weights)
                #log.debug(f"Writing verts for polygon start={f.loop_start}, total={f.loop_total}, partition={loop_partition}")
                l0 = mesh.loops[f.loop_start]
                l1 = mesh.loops[f.loop_start+1]
                for i in range(f.loop_start+2, f.loop_start+f.loop_total):
                    loopseg = mesh.loops[i]

                    #log.debug(f"Writing triangle: [{l0.vertex_index}, {l1.vertex_index}, {loopseg.vertex_index}]")
                    write_loop_vert(l0)
                    write_loop_vert(l1)
                    write_loop_vert(loopseg)
                    if obj_partitions and len(obj_partitions) > 0:
                        if loop_partition:
                            partition_map.append(obj_partitions[loop_partition].id)
                        else:
                            log.warning(f"Writing first partition for face without partitions {obj_partitions}")
                            partition_map.append(next(iter(obj_partitions.values())).id)
                    #log.debug(f"Created tri with partition {loop_partition}")
                    l1 = loopseg

        log.debug(f"extract_face_info: loops = {loops[0:9]}")
        return loops, uvs, norms, colors, partition_map


    def export_partitions(self, obj, weights_by_vert, tris):
        """ Export partitions described by vertex groups
            weights = [dict[group-name: weight], ...] vertex weights, 1:1 with verts. For 
                partitions, can assume the weights are 1.0
            tris = [(v1, v2, v3)...] where v1-3 are indices into the vertex list
            returns (partitions, tri_indices)
                partitions = list of partition objects
                tri_indices = list of paritition indices, 1:1 with the shape's tri list
        """
        log.debug(f"..Exporting partitions")
        partitions = partitions_from_vert_groups(obj)
        #log.debug(f"....Found partitions {list(partitions.keys())}")

        if len(partitions) == 0:
            return [], []

        partition_set = set(list(partitions.keys()))

        tri_indices = [0] * len(tris)

        for i, t in enumerate(tris):
            # All 3 have to be in the same vertex group to count
            vg0 = all_vertex_groups(weights_by_vert[t[0]])
            vg1 = all_vertex_groups(weights_by_vert[t[1]])
            vg2 = all_vertex_groups(weights_by_vert[t[2]])
            tri_partitions = vg0.intersection(vg1).intersection(vg2).intersection(partition_set)
            if len(tri_partitions) > 0:
                if len(tri_partitions) > 1:
                    log.warning(f"Found multiple partitions for tri {t} in object {obj.name}: {tri_partitions}")
                    self.warnings.add('MANY_PARITITON')
                    self.objs_mult_part.add(obj)
                    create_group_from_verts(obj, MULTIPLE_PARTITION_GROUP, t)
                    # log.debug(f"Number of verts in multiple partitions: {len(obj.vertex_groups[MULTIPLE_PARTITION_GROUP])}")

                # Triangulation may put some tris in two partitions. Just choose one--
                # exact division doesn't matter (if it did user should have put in an edge)
                tri_indices[i] = partitions[next(iter(tri_partitions))].id
            else:
                log.warning(f"Tri {t} is not assigned any partition")
                self.warnings.add('NO_PARTITION')
                self.objs_no_part.add(obj)
                create_group_from_verts(obj, NO_PARTITION_GROUP, t)

        #log.debug(f"Partitions for export: {partitions.keys()}, {tri_indices[0:20]}")
        return list(partitions.values()), tri_indices


    def extract_colors(self, mesh):
        """Extract vertex color data from the given mesh. Use the VERTEX_ALPHA color map
            for alpha values if it exists.
            Returns [c.color[:] for c in editmesh.vertex_colors.active.data]
                This is 1:1 with loops
            """
        vc = mesh.vertex_colors
        alphamap = None
        alphamapname = ''
        colormap = None
        colormapname = ''
        colorlen = 0
        if ALPHA_MAP_NAME in vc.keys():
            alphamap = vc[ALPHA_MAP_NAME].data
            alphamapname = ALPHA_MAP_NAME
            colorlen = len(alphamap)
        if vc.active.data == alphamap:
            # Alpha map is active--see if theres another map to use for colors. If not, 
            # colors will be set to white
            for c in vc:
                if c.data != alphamap:
                    colormap = c.data
                    colormapname = c.name
                    break
        else:
            colormap = vc.active.data
            colormapname = vc.active.name
            colorlen = len(colormap)

        log.debug(f"...Writing vertex colors from map {colormapname}, vertex alpha from {alphamapname}")
        loopcolors = [(0.0, 0.0, 0.0, 0.0)] * colorlen
        for i in range(0, colorlen):
            if colormap:
                c = colormap[i].color[:]
            else:
                c = (1.0, 1.0, 1.0, 1.0)
            if alphamap:
                a = alphamap[i].color
                c = (c[0], c[1], c[2], (a[0] + a[1] + a[2])/3)
            loopcolors[i] = c

        return loopcolors


    def extract_mesh_data(self, obj, arma, target_key):
        """ 
        Extract the triangularized mesh data from the given object
            obj = object being exported
            arma = controlling armature, if any. Needed so we can limit bone weights.
            target_key = shape key to export
        returns
            verts = list of XYZ vertex locations
            norms_new = list of XYZ normal values, 1:1 with verts
            uvmap_new = list of (u, v) values, 1:1 with verts
            colors_new = list of RGBA color values 1:1 with verts. May be None.
            tris = list of (t1, t2, t3) vert indices to define triangles
            weights_by_vert = [dict[group-name: weight], ...] 1:1 with verts
            morphdict = {shape-key: [verts...], ...} XXX>only if "target_key" is NOT specified
        NOTE this routine changes selection and switches to edit mode and back
        """
        editmesh = obj.data
        loopcolors = None
        
        try:
            bpy.ops.object.select_all(action='DESELECT')
            obj.select_set(True)
            bpy.context.view_layer.objects.active = obj
                
            # This next little dance ensures the mesh.vertices locations are correct
            obj.active_shape_key_index = 0
            bpy.ops.object.mode_set(mode = 'EDIT')
            bpy.ops.object.mode_set(mode = 'OBJECT')
                
            editmesh.update()
         
            verts, weights_by_vert, morphdict \
                = extract_vert_info(obj, editmesh, arma, target_key)
        
            # Pull out vertex colors first because trying to access them later crashes
            bpy.ops.object.mode_set(mode = 'OBJECT') # Required to get vertex colors
            if len(editmesh.vertex_colors) > 0:
                loopcolors = self.extract_colors(editmesh)
        
            # Apply shape key verts to the mesh so normals will be correct.  If the mesh has
            # custom normals, fukkit -- use the custom normals and assume the deformation
            # won't be so great that it looks bad.
            bpy.ops.object.mode_set(mode = 'OBJECT') 
            uvlayer = editmesh.uv_layers.active.data
            if target_key != '' and \
                editmesh.shape_keys and \
                target_key in editmesh.shape_keys.key_blocks.keys() and \
                not editmesh.has_custom_normals:
                editmesh = mesh_from_key(editmesh, verts, target_key)
                    
            # Extracting and triangularizing
            partitions = partitions_from_vert_groups(obj)
            loops, uvs, norms, loopcolors, partition_map = \
                self.extract_face_info(
                    editmesh, uvlayer, loopcolors, weights_by_vert, partitions,
                    use_loop_normals=editmesh.has_custom_normals)
            log.debug(f"After extract_face_info length loops={len(loops)}, uvs={len(uvs)}, norms={len(norms)}")
        
            log.info("..Splitting mesh along UV seams")
            mesh_split_by_uv(verts, loops, norms, uvs, weights_by_vert, morphdict)
            #log.info(f"..Loops as split: {loops}")

            # Make uv and norm lists 1:1 with verts (rather than with loops)
            log.debug(f"After split length verts={len(verts)}, loops={len(loops)}, uvs={len(uvs)}, norms={len(norms)}")
            uvmap_new = [(0.0, 0.0)] * len(verts)
            norms_new = [(0.0, 0.0, 0.0)] * len(verts)
            for i, vi in enumerate(loops):
                assert vi < len(verts), f"Error: Invalid vert index in loops: {vi} >= {len(verts)}"
                uvmap_new[vi] = uvs[i]
                norms_new[vi] = norms[i]
        
            ## Our "loops" list matches 1:1 with the mesh's loops. So we can use the polygons
            ## to pull the loops
            #tris = []
            #for p in editmesh.polygons:
            #    tris.append((loops[p.loop_start], loops[p.loop_start+1], loops[p.loop_start+2]))
            tris = []
            for i in range(0, len(loops), 3):
                tris.append((loops[i], loops[i+1], loops[i+2]))
        
            colors_new = None
            if len(loopcolors) > 0:
                log.debug(f"..Exporting vertex colors for shape {obj.name}")
                colors_new = [(0.0, 0.0, 0.0, 0.0)] * len(verts)
                for i, lp in enumerate(loops):
                    colors_new[lp] = loopcolors[i]
            else:
                log.debug(f"..No vertex colors in shape {obj.name}")
        
        finally:
            #obj.rotation_euler = original_rot
            #obj.data = originalmesh
            #obj.active_shape_key_index = saved_sk
            pass

        return verts, norms_new, uvmap_new, colors_new, tris, weights_by_vert, \
            morphdict, partitions, partition_map


    def export_shape_parents(self, obj):
        """ Export any parent NiNodes the shape might need 
            Returns the nif node that should be the parent of the shape (may be None)
        """
        ancestors = []
        p = obj.parent
        while p:
            ancestors.insert(0, p)
            p = p.parent

        last_parent = None
        ninode = None
        for p in ancestors:
            if p.type == 'EMPTY' and 'pynBlock_Name' in p:
                if p.name in self.objs_written:
                    ninode = self.objs_written[p.name]
                else:
                    ninode = self.nif.add_node(p.name, 
                                               TransformBuf.from_matrix(p.matrix_world),
                                               last_parent)
                    last_parent = p
                    log.debug(f"Writing shape parent {p.name} as {ninode}")
                    self.objs_written[p.name] = ninode
                    collisions = [x for x in p.children if x.name.startswith("bhkCollisionObject")]
                    if len(collisions) > 0:
                        self.export_collisions(collisions)
                    log.debug(f"Wrote {p.name} block")
        
        return ninode


    def get_bone_xforms(self, arma, bone_names, shape):
        """Return transforms for the bones in list, getting rotation from what we stashed on import. Checks the "preserve_hierarchy" flag to determine whether to return global 
          or local transforms.
            arma = data block of armature
            bone_names = list of names
            shape = shape being exported
            result = dict{bone-name: MatTransform, ...}
        """
        result = {}
        for b in arma.bones:
            result[b.name] = self.get_bone_xform(b)        
    
        return result

    def get_bone_xform(self, b:bpy_types.Bone) -> Matrix:
        """ Return the local transform represented by the bone """
        bonexf = get_bone_global_xf(b, self.game)
        #boneloc = b.head_local
        #try:
        #    bonerot = Quaternion(b['pynXform'])
        #except:
        #    log.debug(f"No 'pynXform' property on {b.name}")
        #    bonerot = Quaternion()
        #bonexf = MatrixLocRotScale(boneloc, bonerot, (1,1,1))
        # log.debug(f"{b.name} global transform: \n{bonexf}")

        if b.parent and (self.flags & ImportFlags.PRESERVE_HIERARCHY):
            # Calculate the relative transform from the parent
            boneloc, bonerot, bonescale = bonexf.decompose()
            parloc, parrot, parscale = get_bone_global_xf(b.parent, self.game).decompose()

            boneloc -= parloc
            # parentq = Quaternion(b.parent['pynXform'])
            bonerot.rotate(parrot.inverted())
            boneloc.rotate(parrot.inverted())

            bonexf = MatrixLocRotScale(boneloc, bonerot, (1,1,1))
            # log.debug(f"{b.name} local transform: \n{bonexf}")

        return bonexf


    def write_bone(self, shape:NiShape, b:bpy_types.Bone, writtenbones:dict):
        """ Write a shape's bone, writing all parent bones first if necessary 
            Returns the node in the target nif for the new bone """
        if b.name in writtenbones:
            return writtenbones[b.name]

        parname = None
        if b.parent:
            parname = self.write_bone(shape, b.parent, writtenbones)
        
        xf = self.get_bone_xform(b)

        if self.flags & ImportFlags.RENAME_BONES:
            nifname = self.nif.nif_name(b.name)
        else:
            nifname = b.name

        tb = TransformBuf.from_matrix(xf)

        #log.debug(f"Writing bone {nifname} with transform\n{tb}")
        shape.add_bone(nifname, tb, parname)
        writtenbones[b.name] = nifname
        return nifname


    def write_bone_hierarchy(self, shape:NiShape, arma:bpy.types.Armature, used_bones:list):
        """ Write the bone hierarchy to the nif. Do this first so that transforms 
        and parent/child relationships are correct. Do not assume that the skeleton is fully
        connected (do Blender armatures have to be fully connected?). 
        used_bones - list of bone names to write. """
        writtenbones = {}
        for b in used_bones:
            if b in arma.bones:
                self.write_bone(shape, arma.bones[b], writtenbones)


    def export_skin(self, obj, arma, new_shape, new_xform, weights_by_vert):
        log.info("..Parent is armature, skin the mesh")
        new_shape.skin()
        new_shape.transform = TransformBuf.from_matrix(new_xform)
        newxfi = new_xform.copy()
        newxfi.invert()
        new_shape.set_global_to_skin(TransformBuf.from_matrix(newxfi))
    
        group_names = [g.name for g in obj.vertex_groups]
        weights_by_bone = get_weights_by_bone(weights_by_vert)
        used_bones = weights_by_bone.keys()

        if self.flags & ImportFlags.PRESERVE_HIERARCHY:
            self.write_bone_hierarchy(new_shape, arma.data, used_bones)

        arma_bones = self.get_bone_xforms(arma.data, used_bones, new_shape)
    
        for bone_name, bone_xform in arma_bones.items():
            if bone_name in weights_by_bone and len(weights_by_bone[bone_name]) > 0:
                if self.flags & ImportFlags.RENAME_BONES:
                    nifname = new_shape.file.nif_name(bone_name)
                else:
                    nifname = bone_name

                tb = TransformBuf.from_matrix(bone_xform)
                # log.debug(f"Writing bone {nifname} with transform\n{tb}")
                new_shape.add_bone(nifname, tb)
                # log.debug(f"....Adding bone {nifname}")
                new_shape.setShapeWeights(nifname, weights_by_bone[bone_name])


    def export_shader(self, obj, shape: NiShape):
        """Create shader from the object's material"""
        log.debug(f"...exporting material for object {obj.name}")
        shader = shape.shader_attributes
        mat = obj.active_material

        # Use textures stored in properties as defaults; override them with shader nodes
        set_object_texture(shape, mat, 7)

        try:
            nodelist = mat.node_tree.nodes

            shader_node = None

            if not 'Principled BSDF' in nodelist:
                log.warning(f"...Have material but no Principled BSDF for {obj.name}")
            else:
                shader_node = nodelist['Principled BSDF']

            # Texture paths
            if shader_node:
                export_shader_attrs(obj, shader_node, shape)

                for textureslot in range(0, 9):
                    foundpath = ""
                
                    if textureslot == 0:
                        diffuse_input = shader_node.inputs['Base Color']
                        if diffuse_input and diffuse_input.is_linked:
                            diffuse_node = diffuse_input.links[0].from_node
                            if hasattr(diffuse_node, 'image') and diffuse_node.image:
                                foundpath = diffuse_node.image.filepath
                
                    elif textureslot == 1:
                        normal_input = shader_node.inputs['Normal']
                        is_obj_space = False
                        if normal_input and normal_input.is_linked:
                            nmap_node = normal_input.links[0].from_node
                            if nmap_node.bl_idname == 'ShaderNodeNormalMap':
                                is_obj_space = (nmap_node.space == "OBJECT")
                                if is_obj_space:
                                    shape.shader_attributes.shaderflags1_set(ShaderFlags1.MODEL_SPACE_NORMALS)
                                else:
                                    shape.shader_attributes.shaderflags1_clear(ShaderFlags1.MODEL_SPACE_NORMALS)
                                image_node = get_image_node(nmap_node.inputs['Color'])
                                if image_node and image_node.image:
                                    norm_txt_node = image_node
                                    foundpath = norm_txt_node.image.filepath

                    elif textureslot == 2:
                        sk_node = get_image_node(shader_node.inputs['Subsurface Color'])
                        if sk_node and sk_node.image:
                            foundpath = sk_node.image.filepath

                    elif textureslot == 7:
                        if is_obj_space:
                            spec_node = get_image_node(shader_node.inputs['Specular'])
                            if spec_node and spec_node.image:
                                    foundpath = spec_node.image.filepath

                    # Use the shader node path if it's usable, the one stashed in 
                    # custom properties if not
                    txtidx = foundpath.lower().find('textures')
                    ext = foundpath[-3:]
                    if txtidx >= 0 and ext.lower() == "dds":
                        texturepath = foundpath[txtidx:]
                    else:
                        try:
                            texturepath = mat[f'BSShaderTextureSet_{textureslot}']
                        except:
                            texturepath = ""

                    if len(texturepath) > 0:
                        #log.debug(f"....Writing diffuse texture path {textureslot}: '{texturepath}'")
                        shape.set_texture(textureslot, texturepath)

            # Write alpha if any after the textures
            alpha_input = shader_node.inputs['Alpha']
            if alpha_input and alpha_input.is_linked:
                mat = obj.active_material
                if 'NiAlphaProperty_flags' in mat.keys():
                    shape.alpha_property.flags = mat['NiAlphaProperty_flags']
                else:
                    shape.alpha_property.flags = 4844
                shape.alpha_property.threshold = int(mat.alpha_threshold * 255)
                #if 'NiAlphaProperty_threshold' in mat.keys():
                #    shape.alpha_property.threshold = mat['NiAlphaProperty_threshold']
                #else:
                #    shape.alpha_property.threshold = 128
                shape.save_alpha_property()

        except:
            log.warning(f"Couldn't parse the shader nodes on {obj.name}")
            self.warnings.add('WARNING')


    def export_shape(self, obj, target_key='', arma=None):
        """ Export given blender object to the given NIF file; also writes any associated
            tri file. Checks to make sure the object
            wasn't already written.
            obj = blender object
            target_key = shape key to export
            arma = armature to skin to
            """
        if obj.name in self.objs_written:
            return
        self.active_obj = obj

        # If there's a hierarchy, export parents (recursively) first
        my_parent = self.export_shape_parents(obj)

        log.info("Exporting " + obj.name)
        log.info(f" . with shapes: {self.file_keys}")

        retval = set()

        # Prepare for reporting any bone weight errors
        is_skinned = (arma is not None)
        unweighted = []
        if UNWEIGHTED_VERTEX_GROUP in obj.vertex_groups:
            obj.vertex_groups.remove(obj.vertex_groups[UNWEIGHTED_VERTEX_GROUP])
        if MULTIPLE_PARTITION_GROUP in obj.vertex_groups:
            obj.vertex_groups.remove(obj.vertex_groups[MULTIPLE_PARTITION_GROUP])
        if NO_PARTITION_GROUP in obj.vertex_groups:
            obj.vertex_groups.remove(obj.vertex_groups[NO_PARTITION_GROUP])
        
        if is_skinned:
            # Get unweighted bones before we muck up the list by splitting edges
            unweighted = tag_unweighted(obj, arma.data.bones.keys())
            if not expected_game(self.nif, arma.data.bones):
                log.warning(f"Exporting to game that doesn't match armature: game={self.nif.game}, armature={arma.name}")
                retval.add('GAME')

        # Collect key info about the mesh 
        verts, norms_new, uvmap_new, colors_new, tris, weights_by_vert, morphdict, \
            partitions, partition_map = \
           self.extract_mesh_data(obj, arma, target_key)
        log.debug(f"Export_shape found morphdict: {morphdict.keys()}")

        is_headpart = obj.data.shape_keys \
                and len(self.nif.dict.expression_filter(set(obj.data.shape_keys.key_blocks.keys()))) > 0
        if is_headpart:
            log.debug(f"...shape is headpart, shape keys = {self.nif.dict.expression_filter(set(obj.data.shape_keys.key_blocks.keys()))}")

        obj.data.update()
        norms_exp = norms_new
        has_msn = has_msn_shader(obj)
        if has_msn:
            norms_exp = None

        is_effectshader = False
        mat = None
        if obj.active_material:
           mat = obj.active_material
        if mat and 'BS_Shader_Block_Name' in mat:
            is_effectshader = (mat['BS_Shader_Block_Name'] == 'BSEffectShaderProperty')

        # Make the shape in the nif file
        log.debug(f"..Exporting '{obj.name}' to nif: {len(verts)} vertices, {len(tris)} tris, parent {my_parent}")
        new_shape = self.nif.createShapeFromData(obj.name, verts, tris, uvmap_new, norms_exp,
                                                 is_headpart, is_skinned, is_effectshader,
                                                 parent=my_parent)
        if colors_new:
            new_shape.set_colors(colors_new)

        self.export_shape_data(obj, new_shape)
        
        # Write the shader
        if mat:
            self.export_shader(obj, new_shape)
            log.debug(f"....'{new_shape.name}' has textures: {new_shape.textures}")
            if has_msn:
                new_shape.shader_attributes.shaderflags1_set(ShaderFlags1.MODEL_SPACE_NORMALS)
            else:
                new_shape.shader_attributes.shaderflags1_clear(ShaderFlags1.MODEL_SPACE_NORMALS)
            if colors_new:
                new_shape.shader_attributes.shaderflags2_set(ShaderFlags2.VERTEX_COLORS)
            else:
                new_shape.shader_attributes.shaderflags2_clear(ShaderFlags2.VERTEX_COLORS)
            log.debug(f"Object {obj.name} has vertex color maps {[vc.name for vc in obj.data.vertex_colors]}")
            if ALPHA_MAP_NAME in obj.data.vertex_colors.keys():
                new_shape.shader_attributes.shaderflags1_set(ShaderFlags1.VERTEX_ALPHA)
            else:
                new_shape.shader_attributes.shaderflags1_clear(ShaderFlags1.VERTEX_ALPHA)
                
            new_shape.save_shader_attributes()
        else:
            log.debug(f"..No material on {obj.name}")

        # Write skin and partitions
        if is_skinned:
            self.nif.createSkin()

        #new_xform = obj.matrix_world.copy()
        new_xform = obj.matrix_local.copy()
        if not has_uniform_scale(obj):
            l, r, s = new_xform.decompose()
            new_xform = MatrixLocRotScale(l, r, Vector((1,1,1)))
        
        if is_skinned:
            self.export_skin(obj, arma, new_shape, new_xform, weights_by_vert)
            if len(unweighted) > 0:
                create_group_from_verts(obj, UNWEIGHTED_VERTEX_GROUP, unweighted)
                log.warning("Some vertices are not weighted to the armature in object {obj.name}")
                self.objs_unweighted.add(obj)

            # partitions, tri_indices = self.export_partitions(obj, weights_by_vert, tris)
            if len(partitions) > 0:
                if 'FO4_SEGMENT_FILE' in obj.keys():
                    log.debug(f"....Writing segment file {obj['FO4_SEGMENT_FILE']}")
                    new_shape.segment_file = obj['FO4_SEGMENT_FILE']

                # log.debug(f"Partitions for export: {partitions.keys()}, {partition_map[0:20]}")
                new_shape.set_partitions(partitions.values(), partition_map)

            self.export_collisions([c for c in arma.children if c.name.startswith("bhkCollisionObject")])
        else:
            log.debug(f"...Exporting {new_shape.name} with transform \n{new_xform}")
            new_shape.transform = TransformBuf.from_matrix(new_xform)

        # Write collisions
        self.export_collisions([c for c in obj.children if c.name.startswith("bhkCollisionObject")])

        # Write tri file
        retval |= self.export_tris(obj, verts, tris, uvmap_new, morphdict)

        # Write TRIP extra data if this is Skyrim
        if (self.flags & ImportFlags.WRITE_BODYTRI) \
            and self.game in ['SKYRIM', 'SKYRIMSE'] \
            and len(self.trip.shapes) > 0:
            new_shape.string_data = [('BODYTRI', truncate_filename(self.trippath, "meshes"))]

        # Remember what we did as defaults for next time
        self.objs_written[obj.name] = new_shape

        obj['PYN_GAME'] = self.game
        obj['PYN_PRESERVE_HIERARCHY'] = (self.flags & ImportFlags.PRESERVE_HIERARCHY) != 0
        if arma:
            arma['PYN_RENAME_BONES'] = (self.flags & ImportFlags.RENAME_BONES) != 0
        obj['PYN_WRITE_BODYTRI_ED'] = (self.flags & ImportFlags.WRITE_BODYTRI) != 0

        log.info(f"..{obj.name} successfully exported to {self.nif.filepath}")
        return retval


    def export_file_set(self, arma, suffix=''):
        """ Create a set of nif files from the given object, using the given armature and appending
            the suffix. One file is created per shape key with the shape key used as suffix. Associated
            TRIP files are exported if there is TRIP info.
                arma = skeleton to use 
                suffix = suffix to append to the filenames, after the shape key suffix
            """
        if self.file_keys is None or len(self.file_keys) == 0:
            shape_keys = ['']
        else:
            shape_keys = self.file_keys

        # One TRIP file is written even if we have variants of the mesh ("_" prefix)
        fname_ext = os.path.splitext(os.path.basename(self.filepath))
        self.trip = TripFile()
        self.trippath = os.path.join(os.path.dirname(self.filepath), fname_ext[0]) + ".tri"

        for sk in shape_keys:
            fbasename = fname_ext[0] + sk + suffix
            fnamefull = fbasename + fname_ext[1]
            fpath = os.path.join(os.path.dirname(self.filepath), fnamefull)

            self.objs_written.clear()

            log.info(f"..Exporting to {self.game} {fpath}")
            self.nif = NifFile()

            rt = "NiNode"
            rn = "Scene Root"

            shape = next(iter(self.objects))
            if "pynRootNode_BlockType" in shape:
                rt = shape["pynRootNode_BlockType"]
            if "pynRootNode_Name" in shape:
                rn = shape["pynRootNode_Name"]
            
            self.nif.initialize(self.game, fpath, rt, rn)
            if "pynRootNode_Flags" in shape:
                log.debug(f"Root node flags are '{shape['pynRootNode_Flags']}' = '{RootFlags.parse(shape['pynRootNode_Flags']).value}'")
                self.nif.rootNode.flags = RootFlags.parse(shape["pynRootNode_Flags"]).value

            if suffix == '_faceBones':
                self.nif.dict = fo4FaceDict

            for obj in self.objects:
                self.export_shape(obj, sk, arma)
                log.debug(f"Exported shape {obj.name}")

            # Check for bodytri morphs--write the extra data node if needed
            log.debug(f"TRIP data: shapes={len(self.trip.shapes)}, bodytri written: {self.bodytri_written}, filepath: {truncate_filename(self.trippath, 'meshes')}")
<<<<<<< HEAD
            if self.game in ['FO4', 'FO76'] and len(self.trip.shapes) > 0 and  not self.bodytri_written:
=======
            if (self.flags & ImportFlags.WRITE_BODYTRI) \
                and self.game == 'FO4' \
                and len(self.trip.shapes) > 0 \
                and  not self.bodytri_written:
>>>>>>> eb755060
                self.nif.string_data = [('BODYTRI', truncate_filename(self.trippath, "meshes"))]

            self.export_collisions([c for c in self.collisions if c.parent == None])
            self.export_extra_data()

            self.nif.save()
            log.info(f"..Wrote {fpath}")
            self.message_log.append(self.nif.message_log())

        if len(self.trip.shapes) > 0:
            log.debug(f"First shape in trip file has shapes: {self.trip.shapes[next(iter(self.trip.shapes))].keys()}")
            self.trip.write(self.trippath)
            log.info(f"..Wrote {self.trippath}")


    def execute(self):
        if not self.objects:
            log.warning(f"No objects selected for export")
            self.warnings.add('NOTHING')
            return

        log.debug(f"""
Exporting objects: {self.objects}
    string data: {self.str_data}
    BG data: {self.bg_data}
    cloth data: {self.cloth_data}
    collisions: {self.collisions}
    armature: {self.armature}
    facebones: {self.facebones}""")
        NifFile.clear_log()
        if self.facebones:
            self.export_file_set(self.facebones, '_faceBones')
        if self.armature:
            self.export_file_set(self.armature, '')
        if self.facebones is None and self.armature is None:
            self.export_file_set(None, '')
        log.debug("Nifly Message Log:\n" + NifFile.message_log())
    
    def export(self, objects):
        self.set_objects(objects)
        self.execute()

    @classmethod
    def do_export(cls, filepath, game, objects):
        return NifExporter(filepath, game).export(objects)
        

class ExportNIF(bpy.types.Operator, ExportHelper):
    """Export Blender object(s) to a NIF File"""

    bl_idname = "export_scene.nifly"
    bl_label = 'Export NIF (Nifly)'
    bl_options = {'PRESET'}

    filename_ext = ".nif"
    
    target_game: EnumProperty(
            name="Target Game",
            items=(('SKYRIM', "Skyrim", ""),
                   ('SKYRIMSE', "Skyrim SE", ""),
                   ('FO4', "Fallout 4", "")
                   # ('FO76', "Fallout 76", ""),
                   # ('FO3', "Fallout New Vegas", ""),
                   # ('FO3', "Fallout 3", ""),
                   ),
            )

    rename_bones: bpy.props.BoolProperty(
        name="Rename Bones",
        description="Rename bones from Blender conventions back to nif.",
        default=True)

    preserve_hierarchy: bpy.props.BoolProperty(
        name="Preserve Bone Hierarchy",
        description="Preserve bone hierarchy in exported nif.",
        default=False)

    write_bodytri: bpy.props.BoolProperty(
        name="Export BODYTRI Extra Data",
        description="Write an extra data node pointing to the BODYTRI file, if there are any bodytri shape keys. Not needed if exporting for Bodyslide, because they write their own.",
        default=False)


    def __init__(self):
        obj = bpy.context.object
        if obj is None:
            self.report({"ERROR"}, "No active object to export")
            return

        self.filepath = clean_filename(obj.name)
        arma = None
        if obj.type == "ARMATURE":
            arma = obj
        else:
            if obj.parent and obj.parent.type == "ARMATURE":
                arma = obj.parent
        g = ""
        try:
            g = obj['PYN_GAME']
        except:
            if arma:
                g = best_game_fit(arma.data.bones)
        if g != "":
            self.target_game = g
        
        if arma and 'PYN_RENAME_BONES' in arma and arma['PYN_RENAME_BONES']:
            self.rename_bones = True
        else:
            self.rename_bones = False

        if 'PYN_PRESERVE_HIERARCHY' in obj and obj['PYN_PRESERVE_HIERARCHY']:
            self.preserve_hierarchy = True
        else:
            self.preserve_hierarchy = False

        if 'PYN_WRITE_BODYTRI_ED' in obj and obj['PYN_WRITE_BODYTRI_ED']:
            self.write_bodytri = True
        else:
            self.write_bodytri = False

        
    @classmethod
    def poll(cls, context):
        if context.object is None:
            log.error("Must select an object to export")
            return False

        if context.object.mode != 'OBJECT':
            log.error("Must be in Object Mode to export")
            return False

        return True

    def execute(self, context):
        res = set()

        if not self.poll(context):
            self.report({"ERROR"}, f"Cannot run exporter--see system console for details")
            return {'CANCELLED'} 

        flags = 0
        if self.rename_bones:
            flags = ImportFlags.RENAME_BONES
        if self.preserve_hierarchy:
            flags |= ImportFlags.PRESERVE_HIERARCHY
        if self.write_bodytri:
            flags |= ImportFlags.WRITE_BODYTRI

        log.info("\n\n\n==============================\nNIFLY EXPORT V%d.%d.%d\n==============================" % bl_info['version'])
        NifFile.Load(nifly_path)

        try:
            exporter = NifExporter(self.filepath, self.target_game, export_flags=flags)
            exporter.from_context(context)
            exporter.export(context.selected_objects)
            
            rep = False
            if len(exporter.objs_unweighted) > 0:
                self.report({"ERROR"}, f"The following objects have unweighted vertices.See the '*UNWEIGHTED*' vertex group to find them: \n{exporter.objs_unweighted}")
                rep = True
            if len(exporter.objs_scale) > 0:
                self.report({"ERROR"}, f"The following objects have non-uniform scale, which nifs do not support. Scale applied to verts before export.\n{exporter.objs_scale}")
                rep = True
            if len(exporter.objs_mult_part) > 0:
                self.report({'WARNING'}, f"Some faces have been assigned to more than one partition, which should never happen.\n{exporter.objs_mult_part}")
                rep = True
            if len(exporter.objs_no_part) > 0:
                self.report({'WARNING'}, f"Some faces have been assigned to no partition, which should not happen for skinned body parts.\n{exporter.objs_no_part}")
                rep = True
            if len(exporter.arma_game) > 0:
                self.report({'WARNING'}, f"The armature appears to be designed for a different game--check that it's correct\nArmature: {exporter.arma_game}, game: {exporter.game}")
                rep = True
            if 'NOTHING' in exporter.warnings:
                self.report({'WARNING'}, f"No mesh selected; nothing to export")
                rep = True
            if 'WARNING' in exporter.warnings:
                self.report({'WARNING'}, f"Export completed with warnings. Check the console window.")
                rep = True
            if not rep:
                self.report({'INFO'}, f"Export successful")
            
        except:
            log.exception("Export of nif failed")
            self.report({"ERROR"}, "Export of nif failed, see console window for details")
            res.add("CANCELLED")

        return res.intersection({'CANCELLED'}, {'FINISHED'})


def nifly_menu_import_nif(self, context):
    self.layout.operator(ImportNIF.bl_idname, text="Nif file with Nifly (.nif)")
def nifly_menu_import_tri(self, context):
    self.layout.operator(ImportTRI.bl_idname, text="Tri file with Nifly (.tri)")
def nifly_menu_export(self, context):
    self.layout.operator(ExportNIF.bl_idname, text="Nif file with Nifly (.nif)")

def register():
    bpy.utils.register_class(ImportNIF)
    bpy.utils.register_class(ImportTRI)
    bpy.utils.register_class(ExportNIF)
    bpy.types.TOPBAR_MT_file_import.append(nifly_menu_import_nif)
    bpy.types.TOPBAR_MT_file_import.append(nifly_menu_import_tri)
    bpy.types.TOPBAR_MT_file_export.append(nifly_menu_export)

def unregister():
    bpy.types.TOPBAR_MT_file_import.remove(nifly_menu_import_nif)
    bpy.types.TOPBAR_MT_file_import.remove(nifly_menu_import_tri)
    bpy.types.TOPBAR_MT_file_export.remove(nifly_menu_export)
    bpy.utils.unregister_class(ImportNIF)
    bpy.utils.unregister_class(ExportNIF)



def run_tests():
    print("""
    ############################################################
    ##                                                        ##
    ##                        TESTING                         ##
    ##                                                        ##
    ############################################################
    """)

    from test_tools import test_title, clear_all, append_from_file, export_from_blend, find_vertex, remove_file, find_shape
    from pynifly_tests import run_tests

    NifFile.Load(nifly_path)
    #LoggerInit()

    clear_all()

    # Tests in this file are for functionality under development. They should be moved to
    # pynifly_tests.py when stable.

    if True: # TEST_BPY_ALL or TEST_NORM:
        test_title("TEST_NORM", "Normals are read correctly")
        clear_all()
        testfile = os.path.join(pynifly_dev_path, r"tests/FO4/LBoot.nif")
        outfile = os.path.join(pynifly_dev_path, r"tests/Out/TEST_NORM.nif")

        NifImporter.do_import(testfile)
        boot = find_shape("L_Boot")

        boot.data.calc_normals_split()

        assert VNearEqual(boot.data.vertices[492].co, (-18.28125, 10.890625, -116.25)), \
            f"Have the right vertex: {boot.data.vertices[492].co}"
        assert VNearEqual(boot.data.vertices[492].normal, (-0.40112, 0.4675, 0.78774)), \
            f"Vertex normal as expected: {boot.data.vertices[492].normal}"
        vertloops = [l.index for l in boot.data.loops if l.vertex_index == 492]
        custnormal = boot.data.loops[vertloops[0]].normal
        print(f"TEST_NORM custnormal: loop {vertloops[0]} has normal {custnormal}")
        assert custnormal[1] > 0, f"Custom normal points forward: {custnormal}"
        assert custnormal[2] > 0, f"Custom normal points up: {custnormal}"
        custnormal2 = boot.data.loops[vertloops[2]].normal
        assert VNearEqual(custnormal, custnormal2), f"Face normals match: {custnormal} == {custnormal2}"


    if TEST_BPY_ALL:
        run_tests(pynifly_dev_path, NifExporter, NifImporter, import_tri)



    print("""
    ############################################################
    ##                                                        ##
    ##                    TESTS DONE                          ##
    ##                                                        ##
    ############################################################
    """)


if __name__ == "__main__":
    try:
        log.setLevel(logging.DEBUG)
        do_run_tests = False
        if RUN_TESTS == True:
            do_run_tests = True
    except:
        do_run_tests == False
        
    if not do_run_tests:
        try:
            unregister()
        except:
            pass
        register()
    else:
        try:
            run_tests()
        except:
            traceback.print_exc()<|MERGE_RESOLUTION|>--- conflicted
+++ resolved
@@ -3094,14 +3094,10 @@
 
             # Check for bodytri morphs--write the extra data node if needed
             log.debug(f"TRIP data: shapes={len(self.trip.shapes)}, bodytri written: {self.bodytri_written}, filepath: {truncate_filename(self.trippath, 'meshes')}")
-<<<<<<< HEAD
-            if self.game in ['FO4', 'FO76'] and len(self.trip.shapes) > 0 and  not self.bodytri_written:
-=======
             if (self.flags & ImportFlags.WRITE_BODYTRI) \
-                and self.game == 'FO4' \
+                and self.game in ['FO4', 'FO76'] \
                 and len(self.trip.shapes) > 0 \
                 and  not self.bodytri_written:
->>>>>>> eb755060
                 self.nif.string_data = [('BODYTRI', truncate_filename(self.trippath, "meshes"))]
 
             self.export_collisions([c for c in self.collisions if c.parent == None])
@@ -3162,8 +3158,8 @@
             name="Target Game",
             items=(('SKYRIM', "Skyrim", ""),
                    ('SKYRIMSE', "Skyrim SE", ""),
-                   ('FO4', "Fallout 4", "")
-                   # ('FO76', "Fallout 76", ""),
+                   ('FO4', "Fallout 4", ""),
+                   ('FO76', "Fallout 76", ""),
                    # ('FO3', "Fallout New Vegas", ""),
                    # ('FO3', "Fallout 3", ""),
                    ),
@@ -3221,7 +3217,7 @@
             self.write_bodytri = True
         else:
             self.write_bodytri = False
-
+        
         
     @classmethod
     def poll(cls, context):
